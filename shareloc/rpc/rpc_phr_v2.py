#!/usr/bin/env python
# coding: utf8
#
# Copyright (c) 2020 Centre National d'Etudes Spatiales (CNES).
#
# This file is part of Shareloc
# (see https://github.com/CNES/shareloc).
#
# Licensed under the Apache License, Version 2.0 (the "License");
# you may not use this file except in compliance with the License.
# You may obtain a copy of the License at
#
#     http://www.apache.org/licenses/LICENSE-2.0
#
# Unless required by applicable law or agreed to in writing, software
# distributed under the License is distributed on an "AS IS" BASIS,
# WITHOUT WARRANTIES OR CONDITIONS OF ANY KIND, either express or implied.
# See the License for the specific language governing permissions and
# limitations under the License.
#

from xml.dom import minidom
from numpy import array, dot, zeros, sqrt
from os.path import basename

def renvoie_linesep(txt_liste_lines):
	"""Renvoie le separateur de ligne d'un texte sous forme de liste de lignes
	Obtenu par readlines
	"""
	if txt_liste_lines[0].endswith('\r\n'):
		line_sep = '\r\n'
	elif txt_liste_lines[0].endswith('\n'):
		line_sep = '\n'
	return line_sep

class FonctRatD:
<<<<<<< HEAD
	def __init__(self,fichier_dimap_or_euclide_d,fichier_euclide_i=''):

		self.offset_COL	= None
		self.scale_COL	= None
		self.offset_ROW	= None
		self.scale_ROW	= None
		self.offset_ALT	= None
		self.scale_ALT	= None
		self.offset_X	= None
		self.scale_X	= None
		self.offset_Y	= None
		self.scale_Y	= None
		self.Monomes	= None
		self.Num_X		= None
		self.Den_X		= None
		self.Num_Y		= None
		self.Den_Y		= None
		self.Num_COL	= None
		self.Den_COL	= None
		self.Num_ROW	= None
		self.Den_ROW	= None
		self.type 		= 'rpc'

		ordre_monomes_LAI = \
				[[0,0,0],[1,0,0],[0,1,0],\
				[0,0,1],[1,1,0],[1,0,1],\
				[0,1,1],[2,0,0],[0,2,0],\
				[0,0,2],[1,1,1],[3,0,0],\
				[1,2,0],[1,0,2],[2,1,0],\
				[0,3,0],[0,1,2],[2,0,1],\
				[0,2,1],[0,0,3]]

		self.Monomes	= ordre_monomes_LAI

		if basename(fichier_dimap_or_euclide_d).endswith('XML'):
			xmldoc= minidom.parse(fichier_dimap_or_euclide_d)
			GLOBAL_RFM	= xmldoc.getElementsByTagName('Global_RFM')
			RFM_Validity 	= xmldoc.getElementsByTagName('RFM_Validity')
			coeff_LON = [float(el) for el in GLOBAL_RFM[0].getElementsByTagName('F_LON')[0].firstChild.data.split()]
			coeff_LAT = [float(el) for el in GLOBAL_RFM[0].getElementsByTagName('F_LAT')[0].firstChild.data.split()]
			coeff_COL = [float(el) for el in GLOBAL_RFM[0].getElementsByTagName('F_COL')[0].firstChild.data.split()]
			coeff_ROW = [float(el) for el in GLOBAL_RFM[0].getElementsByTagName('F_ROW')[0].firstChild.data.split()]

			A_lon = float(RFM_Validity[0].getElementsByTagName('Lon')[0].getElementsByTagName('A')[0].firstChild.data)
			B_lon = float(RFM_Validity[0].getElementsByTagName('Lon')[0].getElementsByTagName('B')[0].firstChild.data)
			A_lat = float(RFM_Validity[0].getElementsByTagName('Lat')[0].getElementsByTagName('A')[0].firstChild.data)
			B_lat = float(RFM_Validity[0].getElementsByTagName('Lat')[0].getElementsByTagName('B')[0].firstChild.data)
			A_alt = float(RFM_Validity[0].getElementsByTagName('Alt')[0].getElementsByTagName('A')[0].firstChild.data)
			B_alt = float(RFM_Validity[0].getElementsByTagName('Alt')[0].getElementsByTagName('B')[0].firstChild.data)
			A_col = float(RFM_Validity[0].getElementsByTagName('Col')[0].getElementsByTagName('A')[0].firstChild.data)
			B_col = float(RFM_Validity[0].getElementsByTagName('Col')[0].getElementsByTagName('B')[0].firstChild.data)
			A_row = float(RFM_Validity[0].getElementsByTagName('Row')[0].getElementsByTagName('A')[0].firstChild.data)
			B_row = float(RFM_Validity[0].getElementsByTagName('Row')[0].getElementsByTagName('B')[0].firstChild.data)


			self.offset_COL	= B_col
			self.scale_COL	= A_col
			self.offset_ROW	= B_row
			self.scale_ROW	= A_row
			self.offset_ALT	= B_alt
			self.scale_ALT	= A_alt
			self.offset_X	= B_lon
			self.scale_X	= A_lon
			self.offset_Y	= B_lat
			self.scale_Y	= A_lat

			self.Num_X		= coeff_LON[0:20]
			self.Den_X		= coeff_LON[20::]
			self.Num_Y		= coeff_LAT[0:20]
			self.Den_Y		= coeff_LAT[20::]
			self.Num_COL	= coeff_COL[0:20]
			self.Den_COL	= coeff_COL[20::]
			self.Num_ROW	= coeff_ROW[0:20]
			self.Den_ROW	= coeff_ROW[20::]



		else:
			fid = open(fichier_dimap_or_euclide_d,'r')
			txt = fid.readlines()
			fid.close()
			lsep = renvoie_linesep(txt)

			ind_debut_PX = txt.index('>>\tCOEFF POLYNOME PXOUT'+lsep)
			ind_debut_QX = txt.index('>>\tCOEFF POLYNOME QXOUT'+lsep)
			ind_debut_PY = txt.index('>>\tCOEFF POLYNOME PYOUT'+lsep)
			ind_debut_QY = txt.index('>>\tCOEFF POLYNOME QYOUT'+lsep)


			coeff_PX_str = txt[ind_debut_PX+1:ind_debut_PX+21]
			coeff_QX_str = txt[ind_debut_QX+1:ind_debut_QX+21]
			coeff_PY_str = txt[ind_debut_PY+1:ind_debut_PY+21]
			coeff_QY_str = txt[ind_debut_QY+1:ind_debut_QY+21]

			coeff_PX_d = [float(coeff.split()[1]) for coeff in coeff_PX_str]
			coeff_QX_d = [float(coeff.split()[1]) for coeff in coeff_QX_str]
			coeff_PY_d = [float(coeff.split()[1]) for coeff in coeff_PY_str]
			coeff_QY_d = [float(coeff.split()[1]) for coeff in coeff_QY_str]

			for l in txt:
				if l.startswith('>>\tTYPE_OBJET'):
					if l.split()[-1].endswith('Inverse'):
						type_fic = 'I'
					if l.split()[-1].endswith('Directe'):
						type_fic = 'D'
				if l.startswith('>>\tXIN_OFFSET'):
					lsplit = l.split()
					(offset_COL_d,scale_COL_d) = (float(lsplit[4]),float(lsplit[5]))
				if l.startswith('>>\tYIN_OFFSET'):
					lsplit = l.split()
					(offset_ROW_d,scale_ROW_d) = (float(lsplit[4]),float(lsplit[5]))
				if l.startswith('>>\tZIN_OFFSET'):
					lsplit = l.split()
					(offset_ALT_d,scale_ALT_d) = (float(lsplit[4]),float(lsplit[5]))
				if l.startswith('>>\tXOUT_OFFSET'):
					lsplit = l.split()
					(offset_X_d,scale_X_d) = (float(lsplit[4]),float(lsplit[5]))
				if l.startswith('>>\tYOUT_OFFSET'):
					lsplit = l.split()
					(offset_Y_d,scale_Y_d) = (float(lsplit[4]),float(lsplit[5]))
			if type_fic != 'D':
				print("le fichier euclide direct est inconherent (le sens est marque Inverse)")


			message = "!!!!! les fichiers directs et inverses sont incoherents car {} differents"
			if not self.offset_COL:
				self.offset_COL = offset_COL_d
			elif self.offset_COL != offset_COL_d:
				print(message.format("offset_COL"))

			if not self.scale_COL:
				self.scale_COL = scale_COL_d
			elif self.scale_COL != scale_COL_d:
				print(message.format("scale_COL"))

			if not self.offset_ROW:
				self.offset_ROW = offset_ROW_d
			elif self.offset_ROW != offset_ROW_d:
				print(message.format("offset_ROW"))

			if not self.scale_ROW:
				self.scale_ROW = scale_ROW_d
			elif self.scale_ROW != scale_ROW_d:
				print(message.format("scale_ROW"))

			if not self.offset_ALT:
				self.offset_ALT = offset_ALT_d
			elif self.offset_ALT != offset_ALT_d:
				print(message.format("offset_ALT"))

			if not self.scale_ALT:
				self.scale_ALT = scale_ALT_d
			elif self.scale_ALT != scale_ALT_d:
				print(message.format("scale_ALT"))

			if not self.offset_X:
				self.offset_X = offset_X_d
			elif self.offset_X != offset_X_d:
				print(message.format("offset_X"))

			if not self.scale_X:
				self.scale_X = scale_X_d
			elif self.scale_X != scale_X_d:
				print(message.format("scale_X"))

			if not self.offset_Y:
				self.offset_Y = offset_Y_d
			elif self.offset_Y != offset_Y_d:
				print(message.format("offset_Y"))

			if not self.scale_Y:
				self.scale_Y = scale_Y_d
			elif self.scale_Y != scale_Y_d:
				print(message.format("scale_Y"))

			self.Num_X	= coeff_PX_d
			self.Den_X	= coeff_QX_d
			self.Num_Y	= coeff_PY_d
			self.Den_Y	= coeff_QY_d

		if fichier_euclide_i:
			fid = open(fichier_euclide_i,'r')
			txt = fid.readlines()
			fid.close()
			lsep = renvoie_linesep(txt)

			ind_debut_PX = txt.index('>>\tCOEFF POLYNOME PXOUT'+lsep)
			ind_debut_QX = txt.index('>>\tCOEFF POLYNOME QXOUT'+lsep)
			ind_debut_PY = txt.index('>>\tCOEFF POLYNOME PYOUT'+lsep)
			ind_debut_QY = txt.index('>>\tCOEFF POLYNOME QYOUT'+lsep)

			coeff_PX_str = txt[ind_debut_PX+1:ind_debut_PX+21]
			coeff_QX_str = txt[ind_debut_QX+1:ind_debut_QX+21]
			coeff_PY_str = txt[ind_debut_PY+1:ind_debut_PY+21]
			coeff_QY_str = txt[ind_debut_QY+1:ind_debut_QY+21]

			coeff_PX_i = [float(coeff.split()[1]) for coeff in coeff_PX_str]
			coeff_QX_i = [float(coeff.split()[1]) for coeff in coeff_QX_str]
			coeff_PY_i = [float(coeff.split()[1]) for coeff in coeff_PY_str]
			coeff_QY_i = [float(coeff.split()[1]) for coeff in coeff_QY_str]

			for l in txt:
				if l.startswith('>>\tTYPE_OBJET'):
					if l.split()[-1].endswith('Inverse'):
						type_fic = 'I'
					if l.split()[-1].endswith('Directe'):
						type_fic = 'D'
				if l.startswith('>>\tXIN_OFFSET'):
					lsplit = l.split()
					(offset_X_i,scale_X_i) = (float(lsplit[4]),float(lsplit[5]))
				if l.startswith('>>\tYIN_OFFSET'):
					lsplit = l.split()
					(offset_Y_i,scale_Y_i) = (float(lsplit[4]),float(lsplit[5]))
				if l.startswith('>>\tZIN_OFFSET'):
					lsplit = l.split()
					(offset_ALT_i,scale_ALT_i) = (float(lsplit[4]),float(lsplit[5]))
				if l.startswith('>>\tXOUT_OFFSET'):
					lsplit = l.split()
					(offset_COL_i,scale_COL_i) = (float(lsplit[4]),float(lsplit[5]))
				if l.startswith('>>\tYOUT_OFFSET'):
					lsplit = l.split()
					(offset_ROW_i,scale_ROW_i) = (float(lsplit[4]),float(lsplit[5]))

			if type_fic != 'I':
				print("!!!!! le fichier euclide inverse est inconherent (le sens est marque Direct)")


			if not self.offset_COL:
				self.offset_COL = offset_COL_i
			elif self.offset_COL != offset_COL_i:
				print(message.format("offset_COL"))
			if not self.scale_COL:
				self.scale_COL = scale_COL_i
			elif self.scale_COL != scale_COL_i:
				print(message.format("scale_COL"))

			if not self.offset_ROW:
				self.offset_ROW = offset_ROW_i
			elif self.offset_ROW != offset_ROW_i:
				print(message.format("offset_ROW"))

			if not self.scale_ROW:
				self.scale_ROW = scale_ROW_i
			elif self.scale_ROW != scale_ROW_i:
				print(message.format("scale_ROW"))

			if not self.offset_ALT:
				self.offset_ALT = offset_ALT_i
			elif self.offset_ALT != offset_ALT_i:
				print(message.format("offset_ALT"))

			if not self.scale_ALT:
				self.scale_ALT = scale_ALT_i
			elif self.scale_ALT != scale_ALT_i:
				print(message.format("scale_ALT"))

			if not self.offset_X:
				self.offset_X = offset_X_i
			elif self.offset_X != offset_X_i:
				print(message.format("offset_X"))

			if not self.scale_X:
				self.scale_X = scale_X_i
			elif self.scale_X != scale_X_i:
				print(message.format("scale_X"))

			if not self.offset_Y:
				self.offset_Y = offset_Y_i
			elif self.offset_Y != offset_Y_i:
				print(message.format("offset_Y"))

			if not self.scale_Y:
				self.scale_Y = scale_Y_i
			elif self.scale_Y != scale_Y_i:
				print(message.format("scale_Y"))

			self.Num_COL	= coeff_PX_i
			self.Den_COL	= coeff_QX_i
			self.Num_ROW	= coeff_PY_i
			self.Den_ROW	= coeff_QY_i

	def direct_loc_h(self,lig,col, alt):
		if self.Num_X:
			Xnorm = (col - self.offset_COL)/self.scale_COL
			Ynorm = (lig - self.offset_ROW)/self.scale_ROW
			Znorm = (alt - self.offset_ALT)/self.scale_ALT

			message =  "!!!!! l'evaluation au point est extrapolee en {} {} {}"
			if abs(Xnorm)> 1.001 :
				print(message.format("colonne", Xnorm, col))
			if abs(Ynorm)> 1.001 :
				print(message.format("ligne", Ynorm, lig))
			if abs(Znorm)> 1.001 :
				print(message.format("altitude", Znorm, alt))

			monomes = array([Xnorm**int(self.Monomes[i][0])*\
				Ynorm**int(self.Monomes[i][1])*\
				Znorm**int(self.Monomes[i][2]) for i in range(self.Monomes.__len__())])
			Xout = dot(array(self.Num_X),monomes)/dot(array(self.Den_X),monomes)*self.scale_X+self.offset_X
			Yout = dot(array(self.Num_Y),monomes)/dot(array(self.Den_Y),monomes)*self.scale_Y+self.offset_Y
		else:
			print("les coefficient directs n'ont pas ete definis")
			(Xout,Yout) = (None,None)
		return (Xout,Yout, alt)

	def direct_loc_dtm(self, row, col, dtm):
		"""
        direct localization on dtm
        :param row :  line sensor position
        :type row : float
        :param col :  column sensor position
        :type col : float
        :param dtm : dtm model
        :type dtm  : shareloc.dtm
        :return ground position (lon,lat,h)
        :rtype numpy.array
        """
		print("direct localization not yet impelemented for RPC model")
		return None



	def direct_loc_grid_h(self,c0,l0,pascol,pasrow,nbcol,nbrow, alt):
		gri_lon = zeros((nbrow,nbcol))
		gri_lat = zeros((nbrow,nbcol))
		for c in range(int(nbcol)):
			col = c0 + pascol*c
			for l in range(int(nbrow)):
				row = l0 + pasrow*l
				(gri_lon[l,c],gri_lat[l,c]) = self.evalue_loc_d(col,row,alt)
		return (gri_lon,gri_lat)

	def inverse_loc(self,lon,lat, alt):
		if self.Num_COL:
			Xnorm = (lon - self.offset_X)/self.scale_X
			Ynorm = (lat - self.offset_Y)/self.scale_Y
			Znorm = (alt - self.offset_ALT)/self.scale_ALT

			message = "!!!!! l'evaluation au point est extrapolee en {} {} {}"
			if abs(Xnorm)> 1.001 :
				print(message.format("longitude", Xnorm, lon))
			if abs(Ynorm)> 1.001 :
				print(message.format("latitude", Ynorm, lat))
			if abs(Znorm)> 1.001 :
				print(message.format("altitude", Znorm, alt))



			monomes = array([Xnorm**int(self.Monomes[i][0])*\
				Ynorm**int(self.Monomes[i][1])*\
				Znorm**int(self.Monomes[i][2]) for i in range(self.Monomes.__len__())])

			Cout = dot(array(self.Num_COL),monomes)/dot(array(self.Den_COL),monomes)*self.scale_COL+self.offset_COL
			Lout = dot(array(self.Num_ROW),monomes)/dot(array(self.Den_ROW),monomes)*self.scale_ROW+self.offset_ROW
		else:
			print("!!!!! les coefficient inverses n'ont pas ete definis")
			(Cout,Lout) = (None,None)
		return (Lout,Cout, True)

=======
    def __init__(self,fichier_dimap_or_euclide_d,fichier_euclide_i=''):

        self.offset_COL    = None
        self.scale_COL    = None
        self.offset_LIG    = None
        self.scale_LIG    = None
        self.offset_ALT    = None
        self.scale_ALT    = None
        self.offset_X    = None
        self.scale_X    = None
        self.offset_Y    = None
        self.scale_Y    = None
        self.Monomes    = None
        self.Num_X        = None
        self.Den_X        = None
        self.Num_Y        = None
        self.Den_Y        = None
        self.Num_COL    = None
        self.Den_COL    = None
        self.Num_LIG    = None
        self.Den_LIG    = None

        self.lim_extrapol = 1.0001
        #chaque mononome: c[0]*X**c[1]*Y**c[2]*Z**c[3]
        ordre_monomes_LAI = \
                [[1,0,0,0],[1,1,0,0],[1,0,1,0],\
                 [1,0,0,1],[1,1,1,0],[1,1,0,1],\
                 [1,0,1,1],[1,2,0,0],[1,0,2,0],\
                 [1,0,0,2],[1,1,1,1],[1,3,0,0],\
                 [1,1,2,0],[1,1,0,2],[1,2,1,0],\
                 [1,0,3,0],[1,0,1,2],[1,2,0,1],\
                 [1,0,2,1],[1,0,0,3]]

        self.Monomes    = ordre_monomes_LAI

        #coefficient des degres monomes avec derivation 1ere variable
        self.monomes_deriv_1 = \
                [[0,0,0,0],[1,0,0,0],[0,0,1,0],\
                 [0,0,0,1],[1,0,1,0],[1,0,0,1],\
                 [0,0,1,1],[2,1,0,0],[0,0,2,0],\
                 [0,0,0,2],[1,0,1,1],[3,2,0,0],\
                 [1,0,2,0],[1,0,0,2],[2,1,1,0],\
                 [0,0,3,0],[0,0,1,2],[2,1,0,1],\
                 [0,0,2,1],[0,0,0,3]]

        #coefficient des degres monomes avec derivation 1ere variable
        self.monomes_deriv_2 = \
                [[0,0,0,0],[0,1,0,0],[1,0,0,0],\
                 [0,0,0,1],[1,1,0,0],[0,1,0,1],\
                 [1,0,0,1],[0,2,0,0],[2,0,1,0],\
                 [0,0,0,2],[1,1,0,1],[0,3,0,0],\
                 [2,1,1,0],[0,1,0,2],[1,2,0,0],\
                 [3,0,2,0],[1,0,0,2],[0,2,0,1],\
                 [2,0,1,1],[0,0,0,3]]

        if basename(fichier_dimap_or_euclide_d).endswith('XML'.upper()):
            xmldoc= minidom.parse(fichier_dimap_or_euclide_d)
            GLOBAL_RFM    = xmldoc.getElementsByTagName('Global_RFM')
            RFM_Validity     = xmldoc.getElementsByTagName('RFM_Validity')
            coeff_LON = [float(el) for el in GLOBAL_RFM[0].getElementsByTagName('F_LON')[0].firstChild.data.split()]
            coeff_LAT = [float(el) for el in GLOBAL_RFM[0].getElementsByTagName('F_LAT')[0].firstChild.data.split()]
            coeff_COL = [float(el) for el in GLOBAL_RFM[0].getElementsByTagName('F_COL')[0].firstChild.data.split()]
            coeff_LIG = [float(el) for el in GLOBAL_RFM[0].getElementsByTagName('F_ROW')[0].firstChild.data.split()]

            A_lon = float(RFM_Validity[0].getElementsByTagName('Lon')[0].getElementsByTagName('A')[0].firstChild.data)
            B_lon = float(RFM_Validity[0].getElementsByTagName('Lon')[0].getElementsByTagName('B')[0].firstChild.data)
            A_lat = float(RFM_Validity[0].getElementsByTagName('Lat')[0].getElementsByTagName('A')[0].firstChild.data)
            B_lat = float(RFM_Validity[0].getElementsByTagName('Lat')[0].getElementsByTagName('B')[0].firstChild.data)
            A_alt = float(RFM_Validity[0].getElementsByTagName('Alt')[0].getElementsByTagName('A')[0].firstChild.data)
            B_alt = float(RFM_Validity[0].getElementsByTagName('Alt')[0].getElementsByTagName('B')[0].firstChild.data)
            A_col = float(RFM_Validity[0].getElementsByTagName('Col')[0].getElementsByTagName('A')[0].firstChild.data)
            B_col = float(RFM_Validity[0].getElementsByTagName('Col')[0].getElementsByTagName('B')[0].firstChild.data)
            A_row = float(RFM_Validity[0].getElementsByTagName('Row')[0].getElementsByTagName('A')[0].firstChild.data)
            B_row = float(RFM_Validity[0].getElementsByTagName('Row')[0].getElementsByTagName('B')[0].firstChild.data)


            self.offset_COL    = B_col
            self.scale_COL    = A_col
            self.offset_LIG    = B_row
            self.scale_LIG    = A_row
            self.offset_ALT    = B_alt
            self.scale_ALT    = A_alt
            self.offset_X    = B_lon
            self.scale_X    = A_lon
            self.offset_Y    = B_lat
            self.scale_Y    = A_lat
            self.Num_X      = coeff_LON[0:20]
            self.Den_X      = coeff_LON[20::]
            self.Num_Y      = coeff_LAT[0:20]
            self.Den_Y      = coeff_LAT[20::]
            self.Num_COL    = coeff_COL[0:20]
            self.Den_COL    = coeff_COL[20::]
            self.Num_LIG    = coeff_LIG[0:20]
            self.Den_LIG    = coeff_LIG[20::]

        else:
            #lecture fichier euclide
            fid = open(fichier_dimap_or_euclide_d,'r')
            txt = fid.readlines()
            fid.close()
            lsep = renvoie_linesep(txt)

            ind_debut_PX = txt.index('>>\tCOEFF POLYNOME PXOUT'+lsep)
            ind_debut_QX = txt.index('>>\tCOEFF POLYNOME QXOUT'+lsep)
            ind_debut_PY = txt.index('>>\tCOEFF POLYNOME PYOUT'+lsep)
            ind_debut_QY = txt.index('>>\tCOEFF POLYNOME QYOUT'+lsep)


            coeff_PX_str = txt[ind_debut_PX+1:ind_debut_PX+21]
            coeff_QX_str = txt[ind_debut_QX+1:ind_debut_QX+21]
            coeff_PY_str = txt[ind_debut_PY+1:ind_debut_PY+21]
            coeff_QY_str = txt[ind_debut_QY+1:ind_debut_QY+21]

            coeff_PX_d = [float(coeff.split()[1]) for coeff in coeff_PX_str]
            coeff_QX_d = [float(coeff.split()[1]) for coeff in coeff_QX_str]
            coeff_PY_d = [float(coeff.split()[1]) for coeff in coeff_PY_str]
            coeff_QY_d = [float(coeff.split()[1]) for coeff in coeff_QY_str]

            for l in txt:
                if l.startswith('>>\tTYPE_OBJET'):
                    if l.split()[-1].endswith('Inverse'):
                        type_fic = 'I'
                    if l.split()[-1].endswith('Directe'):
                        type_fic = 'D'
                if l.startswith('>>\tXIN_OFFSET'):
                    lsplit = l.split()
                    (offset_COL_d,scale_COL_d) = (float(lsplit[4]),float(lsplit[5]))
                if l.startswith('>>\tYIN_OFFSET'):
                    lsplit = l.split()
                    (offset_LIG_d,scale_LIG_d) = (float(lsplit[4]),float(lsplit[5]))
                if l.startswith('>>\tZIN_OFFSET'):
                    lsplit = l.split()
                    (offset_ALT_d,scale_ALT_d) = (float(lsplit[4]),float(lsplit[5]))
                if l.startswith('>>\tXOUT_OFFSET'):
                    lsplit = l.split()
                    (offset_X_d,scale_X_d) = (float(lsplit[4]),float(lsplit[5]))
                if l.startswith('>>\tYOUT_OFFSET'):
                    lsplit = l.split()
                    (offset_Y_d,scale_Y_d) = (float(lsplit[4]),float(lsplit[5]))
            if type_fic != 'D':
                print("le fichier euclide direct est inconherent (le sens est marque Inverse")


            if not self.offset_COL:
                self.offset_COL = offset_COL_d
            elif self.offset_COL != offset_COL_d:
                print("!!!!! les fichiers directs et inverses sont incoherents car offset_COL differents")

            if not self.scale_COL:
                self.scale_COL = scale_COL_d
            elif self.scale_COL != scale_COL_d:
                print("!!!!! les fichiers directs et inverses sont incoherents car scale_COL differents")

            if not self.offset_LIG:
                self.offset_LIG = offset_LIG_d
            elif self.offset_LIG != offset_LIG_d:
                print("!!!!! les fichiers directs et inverses sont incoherents car offset_LIG differents")

            if not self.scale_LIG:
                self.scale_LIG = scale_LIG_d
            elif self.scale_LIG != scale_LIG_d:
                print("!!!!! les fichiers directs et inverses sont incoherents car scale_LIG differents")

            if not self.offset_ALT:
                self.offset_ALT = offset_ALT_d
            elif self.offset_ALT != offset_ALT_d:
                print("!!!!! les fichiers directs et inverses sont incoherents car offset_ALT differents")

            if not self.scale_ALT:
                self.scale_ALT = scale_ALT_d
            elif self.scale_ALT != scale_ALT_d:
                print("!!!!! les fichiers directs et inverses sont incoherents car scale_ALT differents")

            if not self.offset_X:
                self.offset_X = offset_X_d
            elif self.offset_X != offset_X_d:
                print("!!!!! les fichiers directs et inverses sont incoherents car offset_X differents")

            if not self.scale_X:
                self.scale_X = scale_X_d
            elif self.scale_X != scale_X_d:
                print("!!!!! les fichiers directs et inverses sont incoherents car scale_X differents")

            if not self.offset_Y:
                self.offset_Y = offset_Y_d
            elif self.offset_Y != offset_Y_d:
                print("!!!!! les fichiers directs et inverses sont incoherents car offset_Y differents")

            if not self.scale_Y:
                self.scale_Y = scale_Y_d
            elif self.scale_Y != scale_Y_d:
                print("!!!!! les fichiers directs et inverses sont incoherents car scale_Y differents")

            self.Num_X    = coeff_PX_d
            self.Den_X    = coeff_QX_d
            self.Num_Y    = coeff_PY_d
            self.Den_Y    = coeff_QY_d

        if fichier_euclide_i:
            fid = open(fichier_euclide_i,'r')
            txt = fid.readlines()
            fid.close()
            lsep = renvoie_linesep(txt)

            ind_debut_PX = txt.index('>>\tCOEFF POLYNOME PXOUT'+lsep)
            ind_debut_QX = txt.index('>>\tCOEFF POLYNOME QXOUT'+lsep)
            ind_debut_PY = txt.index('>>\tCOEFF POLYNOME PYOUT'+lsep)
            ind_debut_QY = txt.index('>>\tCOEFF POLYNOME QYOUT'+lsep)

            coeff_PX_str = txt[ind_debut_PX+1:ind_debut_PX+21]
            coeff_QX_str = txt[ind_debut_QX+1:ind_debut_QX+21]
            coeff_PY_str = txt[ind_debut_PY+1:ind_debut_PY+21]
            coeff_QY_str = txt[ind_debut_QY+1:ind_debut_QY+21]

            coeff_PX_i = [float(coeff.split()[1]) for coeff in coeff_PX_str]
            coeff_QX_i = [float(coeff.split()[1]) for coeff in coeff_QX_str]
            coeff_PY_i = [float(coeff.split()[1]) for coeff in coeff_PY_str]
            coeff_QY_i = [float(coeff.split()[1]) for coeff in coeff_QY_str]

            for l in txt:
                if l.startswith('>>\tTYPE_OBJET'):
                    if l.split()[-1].endswith('Inverse'):
                        type_fic = 'I'
                    if l.split()[-1].endswith('Directe'):
                        type_fic = 'D'
                if l.startswith('>>\tXIN_OFFSET'):
                    lsplit = l.split()
                    (offset_X_i,scale_X_i) = (float(lsplit[4]),float(lsplit[5]))
                if l.startswith('>>\tYIN_OFFSET'):
                    lsplit = l.split()
                    (offset_Y_i,scale_Y_i) = (float(lsplit[4]),float(lsplit[5]))
                if l.startswith('>>\tZIN_OFFSET'):
                    lsplit = l.split()
                    (offset_ALT_i,scale_ALT_i) = (float(lsplit[4]),float(lsplit[5]))
                if l.startswith('>>\tXOUT_OFFSET'):
                    lsplit = l.split()
                    (offset_COL_i,scale_COL_i) = (float(lsplit[4]),float(lsplit[5]))
                if l.startswith('>>\tYOUT_OFFSET'):
                    lsplit = l.split()
                    (offset_LIG_i,scale_LIG_i) = (float(lsplit[4]),float(lsplit[5]))

            if type_fic != 'I':
                print("!!!!! le fichier euclide inverse est inconherent (le sens est marque Direct)")

            if not self.offset_COL:
                self.offset_COL = offset_COL_i
            elif self.offset_COL != offset_COL_i:
                print("!!!!! les fichiers directs et inverses sont incoherents car offset_COL differents")

            if not self.scale_COL:
                self.scale_COL = scale_COL_i
            elif self.scale_COL != scale_COL_i:
                print("!!!!! les fichiers directs et inverses sont incoherents car scale_COL differents")

            if not self.offset_LIG:
                self.offset_LIG = offset_LIG_i
            elif self.offset_LIG != offset_LIG_i:
                print("!!!!! les fichiers directs et inverses sont incoherents car offset_LIG differents")

            if not self.scale_LIG:
                self.scale_LIG = scale_LIG_i
            elif self.scale_LIG != scale_LIG_i:
                print("!!!!! les fichiers directs et inverses sont incoherents car scale_LIG differents")

            if not self.offset_ALT:
                self.offset_ALT = offset_ALT_i
            elif self.offset_ALT != offset_ALT_i:
                print("!!!!! les fichiers directs et inverses sont incoherents car offset_ALT differents")

            if not self.scale_ALT:
                self.scale_ALT = scale_ALT_i
            elif self.scale_ALT != scale_ALT_i:
                print("!!!!! les fichiers directs et inverses sont incoherents car scale_ALT differents")

            if not self.offset_X:
                self.offset_X = offset_X_i
            elif self.offset_X != offset_X_i:
                print("!!!!! les fichiers directs et inverses sont incoherents car offset_X differents")

            if not self.scale_X:
                self.scale_X = scale_X_i
            elif self.scale_X != scale_X_i:
                print("!!!!! les fichiers directs et inverses sont incoherents car scale_X differents")

            if not self.offset_Y:
                self.offset_Y = offset_Y_i
            elif self.offset_Y != offset_Y_i:
                print("!!!!! les fichiers directs et inverses sont incoherents car offset_Y differents")

            if not self.scale_Y:
                self.scale_Y = scale_Y_i
            elif self.scale_Y != scale_Y_i:
                print("!!!!! les fichiers directs et inverses sont incoherents car scale_Y differents")

            self.Num_COL    = coeff_PX_i
            self.Den_COL    = coeff_QX_i
            self.Num_LIG    = coeff_PY_i
            self.Den_LIG    = coeff_QY_i

    def calcule_derivees_inv(self,lon,lat,alt):
        """ calcul analytiques des derivees partielles de la loc inverse
            DCdx: derivee de loc_inv_C p/r a X
            DLdy: derivee de loc_inv_L p/r a Y
        """

        if self.Num_COL:
            Xnorm = (lon - self.offset_X)/self.scale_X
            Ynorm = (lat - self.offset_Y)/self.scale_Y
            Znorm = (alt - self.offset_ALT)/self.scale_ALT
            monomes = array([self.Monomes[i][0]*\
                 Xnorm**int(self.Monomes[i][1])*\
                 Ynorm**int(self.Monomes[i][2])*\
                 Znorm**int(self.Monomes[i][3]) for i in range(self.Monomes.__len__())])
            NumDC = dot(array(self.Num_COL),monomes)
            DenDC = dot(array(self.Den_COL),monomes)
            NumDL = dot(array(self.Num_LIG),monomes)
            DenDL = dot(array(self.Den_LIG),monomes)

            monomes_deriv_x = array([self.monomes_deriv_1[i][0]*\
                Xnorm**int(self.monomes_deriv_1[i][1])*\
                Ynorm**int(self.monomes_deriv_1[i][2])*\
                Znorm**int(self.monomes_deriv_1[i][3]) for i in range(self.monomes_deriv_1.__len__())])

            monomes_deriv_y = array([self.monomes_deriv_2[i][0]*\
                Xnorm**int(self.monomes_deriv_2[i][1])*\
                Ynorm**int(self.monomes_deriv_2[i][2])*\
                Znorm**int(self.monomes_deriv_2[i][3]) for i in range(self.monomes_deriv_2.__len__())])

            NumDCdx = dot(array(self.Num_COL),monomes_deriv_x)
            DenDCdx = dot(array(self.Den_COL),monomes_deriv_x)
            NumDLdx = dot(array(self.Num_LIG),monomes_deriv_x)
            DenDLdx = dot(array(self.Den_LIG),monomes_deriv_x)

            NumDCdy = dot(array(self.Num_COL),monomes_deriv_y)
            DenDCdy = dot(array(self.Den_COL),monomes_deriv_y)
            NumDLdy = dot(array(self.Num_LIG),monomes_deriv_y)
            DenDLdy = dot(array(self.Den_LIG),monomes_deriv_y)

            #derive (u/v)' = (u'v - v'u)/(v*v)
            DCdx = self.scale_COL/self.scale_X*(NumDCdx*DenDC - DenDCdx*NumDC)/DenDC**2
            DCdy = self.scale_COL/self.scale_Y*(NumDCdy*DenDC - DenDCdy*NumDC)/DenDC**2
            DLdx = self.scale_LIG/self.scale_X*(NumDLdx*DenDL - DenDLdx*NumDL)/DenDL**2
            DLdy = self.scale_LIG/self.scale_Y*(NumDLdy*DenDL - DenDLdy*NumDL)/DenDL**2

        return (DCdx,DCdy,DLdx,DLdy)

    def evalue_loc_d(self,col,lig, alt):
        """evalue loc directe par application du RPC direct"""

        if self.Num_X:
            Xnorm = (col - self.offset_COL)/self.scale_COL
            Ynorm = (lig - self.offset_LIG)/self.scale_LIG
            Znorm = (alt - self.offset_ALT)/self.scale_ALT

            if abs(Xnorm)> self.lim_extrapol :
                print("!!!!! l'evaluation au point est extrapolee en colonne ",Xnorm,col)
            if abs(Ynorm)> self.lim_extrapol :
                print("!!!!! l'evaluation au point est extrapolee en ligne ",Ynorm,lig)
            if abs(Znorm)> self.lim_extrapol :
                print("!!!!! l'evaluation au point est extrapolee en altitude ",Znorm,alt)

            monomes = array([self.Monomes[i][0]*Xnorm**int(self.Monomes[i][1])*\
                 Ynorm**int(self.Monomes[i][2])*\
                 Znorm**int(self.Monomes[i][3]) for i in range(self.Monomes.__len__())])

            Xout = dot(array(self.Num_X),monomes)/dot(array(self.Den_X),monomes)*self.scale_X+self.offset_X
            Yout = dot(array(self.Num_Y),monomes)/dot(array(self.Den_Y),monomes)*self.scale_Y+self.offset_Y
        else:
            print("les coefficient directs n'ont pas ete definis")
            (Xout,Yout) = (None,None)
        return (Xout,Yout)

    def calcule_gld(self,c0,l0,pascol,paslig,nbcol,nblig, alt):
        """calcule une grille de loc directe a partir des RPC directs"""
        gri_lon = zeros((nblig,nbcol))
        gri_lat = zeros((nblig,nbcol))
        for c in range(int(nbcol)):
            col = c0 + pascol*c
            for l in range(int(nblig)):
                lig = l0 + paslig*l
                (gri_lon[l,c],gri_lat[l,c]) = self.evalue_loc_d(col,lig,alt)
        return (gri_lon,gri_lat)


    def evalue_loc_i(self,lon,lat, alt):
        """evalue loc inverse par application du RPC direct"""
        if self.Num_COL:
            Xnorm = (lon - self.offset_X)/self.scale_X
            Ynorm = (lat - self.offset_Y)/self.scale_Y
            Znorm = (alt - self.offset_ALT)/self.scale_ALT

            if abs(Xnorm)> self.lim_extrapol :
                print("!!!!! l'evaluation au point est extrapolee en longitude ",Xnorm,lon)
            if abs(Ynorm)> self.lim_extrapol :
                print("!!!!! l'evaluation au point est extrapolee en latitude ",Ynorm,lat)
            if abs(Znorm)> self.lim_extrapol :
                print("!!!!! l'evaluation au point est extrapolee en altitude ",Znorm,alt)

            monomes = array([self.Monomes[i][0]*Xnorm**int(self.Monomes[i][1])*\
                Ynorm**int(self.Monomes[i][2])*\
                Znorm**int(self.Monomes[i][3]) for i in range(self.Monomes.__len__())])

            Cout = dot(array(self.Num_COL),monomes)/dot(array(self.Den_COL),monomes)*self.scale_COL+self.offset_COL
            Lout = dot(array(self.Num_LIG),monomes)/dot(array(self.Den_LIG),monomes)*self.scale_LIG+self.offset_LIG
        else:
            print("!!!!! les coefficient inverses n'ont pas ete definis")
            (Cout,Lout) = (None,None)
        return (Cout,Lout)

    def evalue_loc_d_par_inversion_rpc_i(self,col,lig,alt,nb_iter_max=10):
        """evalue loc inverse par inversion du RPC inverse        """
        if self.Num_COL:
            #calcul d'une sol approchee: en prend le milieu de la scene
            X = self.offset_X
            Y = self.offset_Y
            (c0,l0) = self.evalue_loc_i(X,Y,alt)

            #precision en pixels
            eps = 1e-6

            k=0
            dc = col - c0
            dl = lig - l0
            while abs(dc)>eps and abs(dl)>eps and k<nb_iter_max:
                #evaluer deriv partielles
                (Cdx,Cdy,Ldx,Ldy) = self.calcule_derivees_inv(X,Y,alt)
                det = Cdx*Ldy-Ldx*Cdy
                dX = ( Ldy*dc - Cdy*dl)/det
                dY = (-Ldx*dc + Cdx*dl)/det
                X += dX
                Y += dY
                (c,l) = self.evalue_loc_i(X,Y,alt)
                dc = col - c
                dl = lig - l
                k+=1
        else:
            print("!!!!! les coefficient inverses n'ont pas ete definis")
            (X,Y) = (None,None)
        return(X,Y)
>>>>>>> d55d7671

class FonctRatD_simple:
	def __init__(self,Kc,Kl,Klon,Klat,B_col,A_col,B_row,A_row,B_lon,A_lon,B_lat,A_lat,B_alt,A_alt):

		self.offset_COL	= None
		self.scale_COL	= None
		self.offset_ROW	= None
		self.scale_ROW	= None
		self.offset_ALT	= None
		self.scale_ALT	= None
		self.offset_X	= None
		self.scale_X	= None
		self.offset_Y	= None
		self.scale_Y	= None
		self.Monomes	= None
		self.Num_X		= None
		self.Den_X		= None
		self.Num_Y		= None
		self.Den_Y		= None
		self.Num_COL	= None
		self.Den_COL	= None
		self.Num_ROW	= None
		self.Den_ROW	= None

		ordre_monomes_LAI = \
				[[0,0,0],[1,0,0],[0,1,0],\
				[0,0,1],[1,1,0],[1,0,1],\
				[0,1,1],[2,0,0],[0,2,0],\
				[0,0,2],[1,1,1],[3,0,0],\
				[1,2,0],[1,0,2],[2,1,0],\
				[0,3,0],[0,1,2],[2,0,1],\
				[0,2,1],[0,0,3]]

		self.Monomes	= ordre_monomes_LAI

		self.offset_COL	= B_col
		self.scale_COL	= A_col
		self.offset_ROW	= B_row
		self.scale_ROW	= A_row
		self.offset_ALT	= B_alt
		self.scale_ALT	= A_alt
		self.offset_X	= B_lon
		self.scale_X	= A_lon
		self.offset_Y	= B_lat
		self.scale_Y	= A_lat

		self.Num_COL	= Kc[0:20]
		self.Den_COL	= Kc[20::]
		self.Num_ROW	= Kl[0:20]
		self.Den_ROW	= Kl[20::]
		self.Num_X		= Klon[0:20]
		self.Den_X		= Klon[20::]
		self.Num_Y		= Klat[0:20]
		self.Den_Y		= Klat[20::]


	def direct_loc_h(self,row,col, alt):
		if self.Num_X:
			Xnorm = (col - self.offset_COL)/self.scale_COL
			Ynorm = (row - self.offset_ROW)/self.scale_ROW
			Znorm = (alt - self.offset_ALT)/self.scale_ALT

			message = "!!!!! l'evaluation au point est extrapolee en {} {} {}"
			if abs(Xnorm)> 1.001 :
				print(message.format("colonne", Xnorm, col))
			if abs(Ynorm)> 1.001 :
				print(message.format("ligne", Ynorm, row))
			if abs(Znorm)> 1.001 :
				print(message.format("altitude", Znorm, alt))

			monomes = array([Xnorm**int(self.Monomes[i][0])*\
				Ynorm**int(self.Monomes[i][1])*\
				Znorm**int(self.Monomes[i][2]) for i in range(self.Monomes.__len__())])
			Xout = dot(array(self.Num_X),monomes)/dot(array(self.Den_X),monomes)*self.scale_X+self.offset_X
			Yout = dot(array(self.Num_Y),monomes)/dot(array(self.Den_Y),monomes)*self.scale_Y+self.offset_Y
		else:
			print("les coefficient directs n'ont pas ete definis")
			(Xout,Yout) = (None,None)
		return (Xout,Yout)

	def direct_loc_grid_h(self,c0,l0,pascol,pasrow,nbcol,nbrow, alt):
		gri_lon = zeros((nbrow,nbcol))
		gri_lat = zeros((nbrow,nbcol))
		for c in range(int(nbcol)):
			col = c0 + pascol*c
			for l in range(int(nbrow)):
				row = l0 + pasrow*l
				(gri_lon[l,c],gri_lat[l,c]) = self.evalue_loc_d(col,row,alt)
		return (gri_lon,gri_lat)

	def inverse_loc(self,lon,lat, alt):
		if self.Num_COL != None:
			Xnorm = (lon - self.offset_X)/self.scale_X
			Ynorm = (lat - self.offset_Y)/self.scale_Y
			Znorm = (alt - self.offset_ALT)/self.scale_ALT

			message = "!!!!! l'evaluation au point est extrapolee en {} {} {}"
			if abs(Xnorm)> 1.001 :
				print(message.format("longitude", Xnorm, lon))
			if abs(Ynorm)> 1.001 :
				print(message.format("latitude", Ynorm, lat))
			if abs(Znorm)> 1.001 :
				print(message.format("altitude", Znorm, alt))


			monomes = array([Xnorm**int(self.Monomes[i][0])*\
				Ynorm**int(self.Monomes[i][1])*\
				Znorm**int(self.Monomes[i][2]) for i in range(self.Monomes.__len__())])

			Cout = dot(array(self.Num_COL),monomes)/dot(array(self.Den_COL),monomes)*self.scale_COL+self.offset_COL
			Lout = dot(array(self.Num_ROW),monomes)/dot(array(self.Den_ROW),monomes)*self.scale_ROW+self.offset_ROW
		else:
			print("!!!!! les coefficient inverses n'ont pas ete definis")
			(Cout,Lout) = (None,None)
<<<<<<< HEAD
		return (Lout,Cout, True)
=======
		return (Cout,Lout)
>>>>>>> d55d7671
<|MERGE_RESOLUTION|>--- conflicted
+++ resolved
@@ -34,367 +34,6 @@
 	return line_sep
 
 class FonctRatD:
-<<<<<<< HEAD
-	def __init__(self,fichier_dimap_or_euclide_d,fichier_euclide_i=''):
-
-		self.offset_COL	= None
-		self.scale_COL	= None
-		self.offset_ROW	= None
-		self.scale_ROW	= None
-		self.offset_ALT	= None
-		self.scale_ALT	= None
-		self.offset_X	= None
-		self.scale_X	= None
-		self.offset_Y	= None
-		self.scale_Y	= None
-		self.Monomes	= None
-		self.Num_X		= None
-		self.Den_X		= None
-		self.Num_Y		= None
-		self.Den_Y		= None
-		self.Num_COL	= None
-		self.Den_COL	= None
-		self.Num_ROW	= None
-		self.Den_ROW	= None
-		self.type 		= 'rpc'
-
-		ordre_monomes_LAI = \
-				[[0,0,0],[1,0,0],[0,1,0],\
-				[0,0,1],[1,1,0],[1,0,1],\
-				[0,1,1],[2,0,0],[0,2,0],\
-				[0,0,2],[1,1,1],[3,0,0],\
-				[1,2,0],[1,0,2],[2,1,0],\
-				[0,3,0],[0,1,2],[2,0,1],\
-				[0,2,1],[0,0,3]]
-
-		self.Monomes	= ordre_monomes_LAI
-
-		if basename(fichier_dimap_or_euclide_d).endswith('XML'):
-			xmldoc= minidom.parse(fichier_dimap_or_euclide_d)
-			GLOBAL_RFM	= xmldoc.getElementsByTagName('Global_RFM')
-			RFM_Validity 	= xmldoc.getElementsByTagName('RFM_Validity')
-			coeff_LON = [float(el) for el in GLOBAL_RFM[0].getElementsByTagName('F_LON')[0].firstChild.data.split()]
-			coeff_LAT = [float(el) for el in GLOBAL_RFM[0].getElementsByTagName('F_LAT')[0].firstChild.data.split()]
-			coeff_COL = [float(el) for el in GLOBAL_RFM[0].getElementsByTagName('F_COL')[0].firstChild.data.split()]
-			coeff_ROW = [float(el) for el in GLOBAL_RFM[0].getElementsByTagName('F_ROW')[0].firstChild.data.split()]
-
-			A_lon = float(RFM_Validity[0].getElementsByTagName('Lon')[0].getElementsByTagName('A')[0].firstChild.data)
-			B_lon = float(RFM_Validity[0].getElementsByTagName('Lon')[0].getElementsByTagName('B')[0].firstChild.data)
-			A_lat = float(RFM_Validity[0].getElementsByTagName('Lat')[0].getElementsByTagName('A')[0].firstChild.data)
-			B_lat = float(RFM_Validity[0].getElementsByTagName('Lat')[0].getElementsByTagName('B')[0].firstChild.data)
-			A_alt = float(RFM_Validity[0].getElementsByTagName('Alt')[0].getElementsByTagName('A')[0].firstChild.data)
-			B_alt = float(RFM_Validity[0].getElementsByTagName('Alt')[0].getElementsByTagName('B')[0].firstChild.data)
-			A_col = float(RFM_Validity[0].getElementsByTagName('Col')[0].getElementsByTagName('A')[0].firstChild.data)
-			B_col = float(RFM_Validity[0].getElementsByTagName('Col')[0].getElementsByTagName('B')[0].firstChild.data)
-			A_row = float(RFM_Validity[0].getElementsByTagName('Row')[0].getElementsByTagName('A')[0].firstChild.data)
-			B_row = float(RFM_Validity[0].getElementsByTagName('Row')[0].getElementsByTagName('B')[0].firstChild.data)
-
-
-			self.offset_COL	= B_col
-			self.scale_COL	= A_col
-			self.offset_ROW	= B_row
-			self.scale_ROW	= A_row
-			self.offset_ALT	= B_alt
-			self.scale_ALT	= A_alt
-			self.offset_X	= B_lon
-			self.scale_X	= A_lon
-			self.offset_Y	= B_lat
-			self.scale_Y	= A_lat
-
-			self.Num_X		= coeff_LON[0:20]
-			self.Den_X		= coeff_LON[20::]
-			self.Num_Y		= coeff_LAT[0:20]
-			self.Den_Y		= coeff_LAT[20::]
-			self.Num_COL	= coeff_COL[0:20]
-			self.Den_COL	= coeff_COL[20::]
-			self.Num_ROW	= coeff_ROW[0:20]
-			self.Den_ROW	= coeff_ROW[20::]
-
-
-
-		else:
-			fid = open(fichier_dimap_or_euclide_d,'r')
-			txt = fid.readlines()
-			fid.close()
-			lsep = renvoie_linesep(txt)
-
-			ind_debut_PX = txt.index('>>\tCOEFF POLYNOME PXOUT'+lsep)
-			ind_debut_QX = txt.index('>>\tCOEFF POLYNOME QXOUT'+lsep)
-			ind_debut_PY = txt.index('>>\tCOEFF POLYNOME PYOUT'+lsep)
-			ind_debut_QY = txt.index('>>\tCOEFF POLYNOME QYOUT'+lsep)
-
-
-			coeff_PX_str = txt[ind_debut_PX+1:ind_debut_PX+21]
-			coeff_QX_str = txt[ind_debut_QX+1:ind_debut_QX+21]
-			coeff_PY_str = txt[ind_debut_PY+1:ind_debut_PY+21]
-			coeff_QY_str = txt[ind_debut_QY+1:ind_debut_QY+21]
-
-			coeff_PX_d = [float(coeff.split()[1]) for coeff in coeff_PX_str]
-			coeff_QX_d = [float(coeff.split()[1]) for coeff in coeff_QX_str]
-			coeff_PY_d = [float(coeff.split()[1]) for coeff in coeff_PY_str]
-			coeff_QY_d = [float(coeff.split()[1]) for coeff in coeff_QY_str]
-
-			for l in txt:
-				if l.startswith('>>\tTYPE_OBJET'):
-					if l.split()[-1].endswith('Inverse'):
-						type_fic = 'I'
-					if l.split()[-1].endswith('Directe'):
-						type_fic = 'D'
-				if l.startswith('>>\tXIN_OFFSET'):
-					lsplit = l.split()
-					(offset_COL_d,scale_COL_d) = (float(lsplit[4]),float(lsplit[5]))
-				if l.startswith('>>\tYIN_OFFSET'):
-					lsplit = l.split()
-					(offset_ROW_d,scale_ROW_d) = (float(lsplit[4]),float(lsplit[5]))
-				if l.startswith('>>\tZIN_OFFSET'):
-					lsplit = l.split()
-					(offset_ALT_d,scale_ALT_d) = (float(lsplit[4]),float(lsplit[5]))
-				if l.startswith('>>\tXOUT_OFFSET'):
-					lsplit = l.split()
-					(offset_X_d,scale_X_d) = (float(lsplit[4]),float(lsplit[5]))
-				if l.startswith('>>\tYOUT_OFFSET'):
-					lsplit = l.split()
-					(offset_Y_d,scale_Y_d) = (float(lsplit[4]),float(lsplit[5]))
-			if type_fic != 'D':
-				print("le fichier euclide direct est inconherent (le sens est marque Inverse)")
-
-
-			message = "!!!!! les fichiers directs et inverses sont incoherents car {} differents"
-			if not self.offset_COL:
-				self.offset_COL = offset_COL_d
-			elif self.offset_COL != offset_COL_d:
-				print(message.format("offset_COL"))
-
-			if not self.scale_COL:
-				self.scale_COL = scale_COL_d
-			elif self.scale_COL != scale_COL_d:
-				print(message.format("scale_COL"))
-
-			if not self.offset_ROW:
-				self.offset_ROW = offset_ROW_d
-			elif self.offset_ROW != offset_ROW_d:
-				print(message.format("offset_ROW"))
-
-			if not self.scale_ROW:
-				self.scale_ROW = scale_ROW_d
-			elif self.scale_ROW != scale_ROW_d:
-				print(message.format("scale_ROW"))
-
-			if not self.offset_ALT:
-				self.offset_ALT = offset_ALT_d
-			elif self.offset_ALT != offset_ALT_d:
-				print(message.format("offset_ALT"))
-
-			if not self.scale_ALT:
-				self.scale_ALT = scale_ALT_d
-			elif self.scale_ALT != scale_ALT_d:
-				print(message.format("scale_ALT"))
-
-			if not self.offset_X:
-				self.offset_X = offset_X_d
-			elif self.offset_X != offset_X_d:
-				print(message.format("offset_X"))
-
-			if not self.scale_X:
-				self.scale_X = scale_X_d
-			elif self.scale_X != scale_X_d:
-				print(message.format("scale_X"))
-
-			if not self.offset_Y:
-				self.offset_Y = offset_Y_d
-			elif self.offset_Y != offset_Y_d:
-				print(message.format("offset_Y"))
-
-			if not self.scale_Y:
-				self.scale_Y = scale_Y_d
-			elif self.scale_Y != scale_Y_d:
-				print(message.format("scale_Y"))
-
-			self.Num_X	= coeff_PX_d
-			self.Den_X	= coeff_QX_d
-			self.Num_Y	= coeff_PY_d
-			self.Den_Y	= coeff_QY_d
-
-		if fichier_euclide_i:
-			fid = open(fichier_euclide_i,'r')
-			txt = fid.readlines()
-			fid.close()
-			lsep = renvoie_linesep(txt)
-
-			ind_debut_PX = txt.index('>>\tCOEFF POLYNOME PXOUT'+lsep)
-			ind_debut_QX = txt.index('>>\tCOEFF POLYNOME QXOUT'+lsep)
-			ind_debut_PY = txt.index('>>\tCOEFF POLYNOME PYOUT'+lsep)
-			ind_debut_QY = txt.index('>>\tCOEFF POLYNOME QYOUT'+lsep)
-
-			coeff_PX_str = txt[ind_debut_PX+1:ind_debut_PX+21]
-			coeff_QX_str = txt[ind_debut_QX+1:ind_debut_QX+21]
-			coeff_PY_str = txt[ind_debut_PY+1:ind_debut_PY+21]
-			coeff_QY_str = txt[ind_debut_QY+1:ind_debut_QY+21]
-
-			coeff_PX_i = [float(coeff.split()[1]) for coeff in coeff_PX_str]
-			coeff_QX_i = [float(coeff.split()[1]) for coeff in coeff_QX_str]
-			coeff_PY_i = [float(coeff.split()[1]) for coeff in coeff_PY_str]
-			coeff_QY_i = [float(coeff.split()[1]) for coeff in coeff_QY_str]
-
-			for l in txt:
-				if l.startswith('>>\tTYPE_OBJET'):
-					if l.split()[-1].endswith('Inverse'):
-						type_fic = 'I'
-					if l.split()[-1].endswith('Directe'):
-						type_fic = 'D'
-				if l.startswith('>>\tXIN_OFFSET'):
-					lsplit = l.split()
-					(offset_X_i,scale_X_i) = (float(lsplit[4]),float(lsplit[5]))
-				if l.startswith('>>\tYIN_OFFSET'):
-					lsplit = l.split()
-					(offset_Y_i,scale_Y_i) = (float(lsplit[4]),float(lsplit[5]))
-				if l.startswith('>>\tZIN_OFFSET'):
-					lsplit = l.split()
-					(offset_ALT_i,scale_ALT_i) = (float(lsplit[4]),float(lsplit[5]))
-				if l.startswith('>>\tXOUT_OFFSET'):
-					lsplit = l.split()
-					(offset_COL_i,scale_COL_i) = (float(lsplit[4]),float(lsplit[5]))
-				if l.startswith('>>\tYOUT_OFFSET'):
-					lsplit = l.split()
-					(offset_ROW_i,scale_ROW_i) = (float(lsplit[4]),float(lsplit[5]))
-
-			if type_fic != 'I':
-				print("!!!!! le fichier euclide inverse est inconherent (le sens est marque Direct)")
-
-
-			if not self.offset_COL:
-				self.offset_COL = offset_COL_i
-			elif self.offset_COL != offset_COL_i:
-				print(message.format("offset_COL"))
-			if not self.scale_COL:
-				self.scale_COL = scale_COL_i
-			elif self.scale_COL != scale_COL_i:
-				print(message.format("scale_COL"))
-
-			if not self.offset_ROW:
-				self.offset_ROW = offset_ROW_i
-			elif self.offset_ROW != offset_ROW_i:
-				print(message.format("offset_ROW"))
-
-			if not self.scale_ROW:
-				self.scale_ROW = scale_ROW_i
-			elif self.scale_ROW != scale_ROW_i:
-				print(message.format("scale_ROW"))
-
-			if not self.offset_ALT:
-				self.offset_ALT = offset_ALT_i
-			elif self.offset_ALT != offset_ALT_i:
-				print(message.format("offset_ALT"))
-
-			if not self.scale_ALT:
-				self.scale_ALT = scale_ALT_i
-			elif self.scale_ALT != scale_ALT_i:
-				print(message.format("scale_ALT"))
-
-			if not self.offset_X:
-				self.offset_X = offset_X_i
-			elif self.offset_X != offset_X_i:
-				print(message.format("offset_X"))
-
-			if not self.scale_X:
-				self.scale_X = scale_X_i
-			elif self.scale_X != scale_X_i:
-				print(message.format("scale_X"))
-
-			if not self.offset_Y:
-				self.offset_Y = offset_Y_i
-			elif self.offset_Y != offset_Y_i:
-				print(message.format("offset_Y"))
-
-			if not self.scale_Y:
-				self.scale_Y = scale_Y_i
-			elif self.scale_Y != scale_Y_i:
-				print(message.format("scale_Y"))
-
-			self.Num_COL	= coeff_PX_i
-			self.Den_COL	= coeff_QX_i
-			self.Num_ROW	= coeff_PY_i
-			self.Den_ROW	= coeff_QY_i
-
-	def direct_loc_h(self,lig,col, alt):
-		if self.Num_X:
-			Xnorm = (col - self.offset_COL)/self.scale_COL
-			Ynorm = (lig - self.offset_ROW)/self.scale_ROW
-			Znorm = (alt - self.offset_ALT)/self.scale_ALT
-
-			message =  "!!!!! l'evaluation au point est extrapolee en {} {} {}"
-			if abs(Xnorm)> 1.001 :
-				print(message.format("colonne", Xnorm, col))
-			if abs(Ynorm)> 1.001 :
-				print(message.format("ligne", Ynorm, lig))
-			if abs(Znorm)> 1.001 :
-				print(message.format("altitude", Znorm, alt))
-
-			monomes = array([Xnorm**int(self.Monomes[i][0])*\
-				Ynorm**int(self.Monomes[i][1])*\
-				Znorm**int(self.Monomes[i][2]) for i in range(self.Monomes.__len__())])
-			Xout = dot(array(self.Num_X),monomes)/dot(array(self.Den_X),monomes)*self.scale_X+self.offset_X
-			Yout = dot(array(self.Num_Y),monomes)/dot(array(self.Den_Y),monomes)*self.scale_Y+self.offset_Y
-		else:
-			print("les coefficient directs n'ont pas ete definis")
-			(Xout,Yout) = (None,None)
-		return (Xout,Yout, alt)
-
-	def direct_loc_dtm(self, row, col, dtm):
-		"""
-        direct localization on dtm
-        :param row :  line sensor position
-        :type row : float
-        :param col :  column sensor position
-        :type col : float
-        :param dtm : dtm model
-        :type dtm  : shareloc.dtm
-        :return ground position (lon,lat,h)
-        :rtype numpy.array
-        """
-		print("direct localization not yet impelemented for RPC model")
-		return None
-
-
-
-	def direct_loc_grid_h(self,c0,l0,pascol,pasrow,nbcol,nbrow, alt):
-		gri_lon = zeros((nbrow,nbcol))
-		gri_lat = zeros((nbrow,nbcol))
-		for c in range(int(nbcol)):
-			col = c0 + pascol*c
-			for l in range(int(nbrow)):
-				row = l0 + pasrow*l
-				(gri_lon[l,c],gri_lat[l,c]) = self.evalue_loc_d(col,row,alt)
-		return (gri_lon,gri_lat)
-
-	def inverse_loc(self,lon,lat, alt):
-		if self.Num_COL:
-			Xnorm = (lon - self.offset_X)/self.scale_X
-			Ynorm = (lat - self.offset_Y)/self.scale_Y
-			Znorm = (alt - self.offset_ALT)/self.scale_ALT
-
-			message = "!!!!! l'evaluation au point est extrapolee en {} {} {}"
-			if abs(Xnorm)> 1.001 :
-				print(message.format("longitude", Xnorm, lon))
-			if abs(Ynorm)> 1.001 :
-				print(message.format("latitude", Ynorm, lat))
-			if abs(Znorm)> 1.001 :
-				print(message.format("altitude", Znorm, alt))
-
-
-
-			monomes = array([Xnorm**int(self.Monomes[i][0])*\
-				Ynorm**int(self.Monomes[i][1])*\
-				Znorm**int(self.Monomes[i][2]) for i in range(self.Monomes.__len__())])
-
-			Cout = dot(array(self.Num_COL),monomes)/dot(array(self.Den_COL),monomes)*self.scale_COL+self.offset_COL
-			Lout = dot(array(self.Num_ROW),monomes)/dot(array(self.Den_ROW),monomes)*self.scale_ROW+self.offset_ROW
-		else:
-			print("!!!!! les coefficient inverses n'ont pas ete definis")
-			(Cout,Lout) = (None,None)
-		return (Lout,Cout, True)
-
-=======
     def __init__(self,fichier_dimap_or_euclide_d,fichier_euclide_i=''):
 
         self.offset_COL    = None
@@ -416,7 +55,7 @@
         self.Den_COL    = None
         self.Num_LIG    = None
         self.Den_LIG    = None
-
+        self.type = 'rpc'
         self.lim_extrapol = 1.0001
         #chaque mononome: c[0]*X**c[1]*Y**c[2]*Z**c[3]
         ordre_monomes_LAI = \
@@ -741,12 +380,30 @@
 
         return (DCdx,DCdy,DLdx,DLdy)
 
-    def evalue_loc_d(self,col,lig, alt):
+
+    def direct_loc_dtm(self, row, col, dtm):
+        """
+        direct localization on dtm
+        :param row :  line sensor position
+        :type row : float
+        :param col :  column sensor position
+        :type col : float
+        :param dtm : dtm model
+        :type dtm  : shareloc.dtm
+        :return ground position (lon,lat,h)
+        :rtype numpy.array
+        """
+        print("direct localization not yet impelemented for RPC model")
+        return None
+
+
+
+    def direct_loc_h(self,row,col, alt):
         """evalue loc directe par application du RPC direct"""
 
         if self.Num_X:
             Xnorm = (col - self.offset_COL)/self.scale_COL
-            Ynorm = (lig - self.offset_LIG)/self.scale_LIG
+            Ynorm = (row - self.offset_LIG)/self.scale_LIG
             Znorm = (alt - self.offset_ALT)/self.scale_ALT
 
             if abs(Xnorm)> self.lim_extrapol :
@@ -764,22 +421,41 @@
             Yout = dot(array(self.Num_Y),monomes)/dot(array(self.Den_Y),monomes)*self.scale_Y+self.offset_Y
         else:
             print("les coefficient directs n'ont pas ete definis")
-            (Xout,Yout) = (None,None)
-        return (Xout,Yout)
-
-    def calcule_gld(self,c0,l0,pascol,paslig,nbcol,nblig, alt):
-        """calcule une grille de loc directe a partir des RPC directs"""
-        gri_lon = zeros((nblig,nbcol))
-        gri_lat = zeros((nblig,nbcol))
+            (Xout,Yout, alt) = (None,None,None)
+        return (Xout,Yout, alt)
+
+
+    def direct_loc_grid_h(self, row0, col0, steprow, stepcol, nbrow, nbcol, alt):
+        """calcule une grille de loc directe a partir des RPC directs
+         direct localization  grid at constant altitude
+         :param row0 :  grid origin (row)
+         :type row0 : int
+         :param col0 :  grid origin (col)
+         :type col0 : int
+         :param steprow :  grid step (row)
+         :type steprow : int
+         :param stepcol :  grid step (col)
+         :type stepcol : int
+         :param nbrow :  grid nb row
+         :type nbrow : int
+         :param nbcol :  grid nb col
+         :type nbcol : int
+         :param alt : altitude of the grid
+         :type alt  : float
+         :return direct localization grid
+         :rtype numpy.array
+        """
+        gri_lon = zeros((nbrow,nbcol))
+        gri_lat = zeros((nbrow,nbcol))
         for c in range(int(nbcol)):
-            col = c0 + pascol*c
-            for l in range(int(nblig)):
-                lig = l0 + paslig*l
-                (gri_lon[l,c],gri_lat[l,c]) = self.evalue_loc_d(col,lig,alt)
+            col = col0 + stepcol*c
+            for l in range(int(nbrow)):
+                row = row0 + steprow*l
+                (gri_lon[l,c],gri_lat[l,c],__) = self.direct_loc_h(row,col,alt)
         return (gri_lon,gri_lat)
 
 
-    def evalue_loc_i(self,lon,lat, alt):
+    def inverse_loc(self,lon,lat, alt):
         """evalue loc inverse par application du RPC direct"""
         if self.Num_COL:
             Xnorm = (lon - self.offset_X)/self.scale_X
@@ -802,22 +478,22 @@
         else:
             print("!!!!! les coefficient inverses n'ont pas ete definis")
             (Cout,Lout) = (None,None)
-        return (Cout,Lout)
-
-    def evalue_loc_d_par_inversion_rpc_i(self,col,lig,alt,nb_iter_max=10):
+        return (Lout,Cout, True)
+
+    def direct_loc_inverse_iterative(self,row,col,alt,nb_iter_max=10):
         """evalue loc inverse par inversion du RPC inverse        """
         if self.Num_COL:
             #calcul d'une sol approchee: en prend le milieu de la scene
             X = self.offset_X
             Y = self.offset_Y
-            (c0,l0) = self.evalue_loc_i(X,Y,alt)
+            (l0,c0, __) = self.inverse_loc(X,Y,alt)
 
             #precision en pixels
             eps = 1e-6
 
             k=0
             dc = col - c0
-            dl = lig - l0
+            dl = row - l0
             while abs(dc)>eps and abs(dl)>eps and k<nb_iter_max:
                 #evaluer deriv partielles
                 (Cdx,Cdy,Ldx,Ldy) = self.calcule_derivees_inv(X,Y,alt)
@@ -826,131 +502,11 @@
                 dY = (-Ldx*dc + Cdx*dl)/det
                 X += dX
                 Y += dY
-                (c,l) = self.evalue_loc_i(X,Y,alt)
+                (l,c, __) = self.inverse_loc(X,Y,alt)
                 dc = col - c
-                dl = lig - l
+                dl = row - l
                 k+=1
         else:
             print("!!!!! les coefficient inverses n'ont pas ete definis")
             (X,Y) = (None,None)
-        return(X,Y)
->>>>>>> d55d7671
-
-class FonctRatD_simple:
-	def __init__(self,Kc,Kl,Klon,Klat,B_col,A_col,B_row,A_row,B_lon,A_lon,B_lat,A_lat,B_alt,A_alt):
-
-		self.offset_COL	= None
-		self.scale_COL	= None
-		self.offset_ROW	= None
-		self.scale_ROW	= None
-		self.offset_ALT	= None
-		self.scale_ALT	= None
-		self.offset_X	= None
-		self.scale_X	= None
-		self.offset_Y	= None
-		self.scale_Y	= None
-		self.Monomes	= None
-		self.Num_X		= None
-		self.Den_X		= None
-		self.Num_Y		= None
-		self.Den_Y		= None
-		self.Num_COL	= None
-		self.Den_COL	= None
-		self.Num_ROW	= None
-		self.Den_ROW	= None
-
-		ordre_monomes_LAI = \
-				[[0,0,0],[1,0,0],[0,1,0],\
-				[0,0,1],[1,1,0],[1,0,1],\
-				[0,1,1],[2,0,0],[0,2,0],\
-				[0,0,2],[1,1,1],[3,0,0],\
-				[1,2,0],[1,0,2],[2,1,0],\
-				[0,3,0],[0,1,2],[2,0,1],\
-				[0,2,1],[0,0,3]]
-
-		self.Monomes	= ordre_monomes_LAI
-
-		self.offset_COL	= B_col
-		self.scale_COL	= A_col
-		self.offset_ROW	= B_row
-		self.scale_ROW	= A_row
-		self.offset_ALT	= B_alt
-		self.scale_ALT	= A_alt
-		self.offset_X	= B_lon
-		self.scale_X	= A_lon
-		self.offset_Y	= B_lat
-		self.scale_Y	= A_lat
-
-		self.Num_COL	= Kc[0:20]
-		self.Den_COL	= Kc[20::]
-		self.Num_ROW	= Kl[0:20]
-		self.Den_ROW	= Kl[20::]
-		self.Num_X		= Klon[0:20]
-		self.Den_X		= Klon[20::]
-		self.Num_Y		= Klat[0:20]
-		self.Den_Y		= Klat[20::]
-
-
-	def direct_loc_h(self,row,col, alt):
-		if self.Num_X:
-			Xnorm = (col - self.offset_COL)/self.scale_COL
-			Ynorm = (row - self.offset_ROW)/self.scale_ROW
-			Znorm = (alt - self.offset_ALT)/self.scale_ALT
-
-			message = "!!!!! l'evaluation au point est extrapolee en {} {} {}"
-			if abs(Xnorm)> 1.001 :
-				print(message.format("colonne", Xnorm, col))
-			if abs(Ynorm)> 1.001 :
-				print(message.format("ligne", Ynorm, row))
-			if abs(Znorm)> 1.001 :
-				print(message.format("altitude", Znorm, alt))
-
-			monomes = array([Xnorm**int(self.Monomes[i][0])*\
-				Ynorm**int(self.Monomes[i][1])*\
-				Znorm**int(self.Monomes[i][2]) for i in range(self.Monomes.__len__())])
-			Xout = dot(array(self.Num_X),monomes)/dot(array(self.Den_X),monomes)*self.scale_X+self.offset_X
-			Yout = dot(array(self.Num_Y),monomes)/dot(array(self.Den_Y),monomes)*self.scale_Y+self.offset_Y
-		else:
-			print("les coefficient directs n'ont pas ete definis")
-			(Xout,Yout) = (None,None)
-		return (Xout,Yout)
-
-	def direct_loc_grid_h(self,c0,l0,pascol,pasrow,nbcol,nbrow, alt):
-		gri_lon = zeros((nbrow,nbcol))
-		gri_lat = zeros((nbrow,nbcol))
-		for c in range(int(nbcol)):
-			col = c0 + pascol*c
-			for l in range(int(nbrow)):
-				row = l0 + pasrow*l
-				(gri_lon[l,c],gri_lat[l,c]) = self.evalue_loc_d(col,row,alt)
-		return (gri_lon,gri_lat)
-
-	def inverse_loc(self,lon,lat, alt):
-		if self.Num_COL != None:
-			Xnorm = (lon - self.offset_X)/self.scale_X
-			Ynorm = (lat - self.offset_Y)/self.scale_Y
-			Znorm = (alt - self.offset_ALT)/self.scale_ALT
-
-			message = "!!!!! l'evaluation au point est extrapolee en {} {} {}"
-			if abs(Xnorm)> 1.001 :
-				print(message.format("longitude", Xnorm, lon))
-			if abs(Ynorm)> 1.001 :
-				print(message.format("latitude", Ynorm, lat))
-			if abs(Znorm)> 1.001 :
-				print(message.format("altitude", Znorm, alt))
-
-
-			monomes = array([Xnorm**int(self.Monomes[i][0])*\
-				Ynorm**int(self.Monomes[i][1])*\
-				Znorm**int(self.Monomes[i][2]) for i in range(self.Monomes.__len__())])
-
-			Cout = dot(array(self.Num_COL),monomes)/dot(array(self.Den_COL),monomes)*self.scale_COL+self.offset_COL
-			Lout = dot(array(self.Num_ROW),monomes)/dot(array(self.Den_ROW),monomes)*self.scale_ROW+self.offset_ROW
-		else:
-			print("!!!!! les coefficient inverses n'ont pas ete definis")
-			(Cout,Lout) = (None,None)
-<<<<<<< HEAD
-		return (Lout,Cout, True)
-=======
-		return (Cout,Lout)
->>>>>>> d55d7671
+        return(X,Y)