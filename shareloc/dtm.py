#!/usr/bin/env python
# coding: utf8
#
# Copyright (c) 2020 Centre National d'Etudes Spatiales (CNES).
#
# This file is part of Shareloc
# (see https://github.com/CNES/shareloc).
#
# Licensed under the Apache License, Version 2.0 (the "License");
# you may not use this file except in compliance with the License.
# You may obtain a copy of the License at
#
#     http://www.apache.org/licenses/LICENSE-2.0
#
# Unless required by applicable law or agreed to in writing, software
# distributed under the License is distributed on an "AS IS" BASIS,
# WITHOUT WARRANTIES OR CONDITIONS OF ANY KIND, either express or implied.
# See the License for the specific language governing permissions and
# limitations under the License.
#

"""
This module contains the DTM class to handle dtm intersection.
"""

import logging
import numpy as np
from shareloc.image.dtm_image import DTMImage
from shareloc.math_utils import interpol_bilin
from shareloc.geoid import interpolate_geoid_height
from shareloc.proj_utils import coordinates_conversion


class DTM:
    """DTM class dedicated
    we work in cell convention [0,0] is the first cell center (not [0.5,0.5])
    """

    # gitlab issue #56
    # pylint: disable=too-many-instance-attributes
<<<<<<< HEAD
    def __init__(self, dtm_filename, geoid_filename=None, roi=None, roi_is_in_physical_space=True):
=======
    def __init__(self, dtm_filename, geoid_filename=None, fill_nodata=None):
>>>>>>> 7c32ed10
        """
        Constructor
        :param dtm_filename: dtm filename
        :type dtm_filename: string
        :param geoid_filename: geoid filename, if None datum is ellispoid
        :type geoid_filename: string
<<<<<<< HEAD
        :param roi  : region of interest [row_min,col_min,row_max,col_max] or [xmin,y_min,x_max,y_max] if
             roi_is_in_physical_space activated
        :type roi  : list
        :param roi_is_in_physical_space  : roi value in physical space
        :type roi_is_in_physical_space  : bool
=======
        :param fill_nodata  fill_nodata strategy in None/'mean'/'rio_fillnodata'/
        :type fill_nodata : str
>>>>>>> 7c32ed10
        """
        self.dtm_file = dtm_filename
        self.alt_data = None
        self.alt_min = None
        self.alt_max = None
        self.origin_x = None
        self.origin_y = None
        self.pixel_size_x = None
        self.pixel_size_y = None
        self.column_nb = None
        self.row_nb = None
        self.plane_coef_a = None
        self.plane_coef_b = None
        self.plane_coef_c = None
        self.plane_coef_d = None
        self.alt_min_cell = None
        self.alt_max_cell = None
        self.tol_z = 0.0001

        # lecture mnt
        datum = "ellipsoid"
        if geoid_filename is not None:
            datum = "geoid"
<<<<<<< HEAD
        self.dtm_image = DTMImage(
            self.dtm_file, read_data=True, roi=roi, roi_is_in_physical_space=roi_is_in_physical_space, datum=datum
        )
=======
        self.dtm_image = DTMImage(self.dtm_file, read_data=True, datum=datum, fill_nodata=fill_nodata)
>>>>>>> 7c32ed10
        self.epsg = self.dtm_image.epsg
        self.alt_data = self.dtm_image.data[0, :, :].astype("float64")
        if self.dtm_image.datum == "geoid":
            logging.debug("remove geoid height")
            if geoid_filename is not None:
                self.grid_row, self.grid_col = np.mgrid[
                    0 : self.dtm_image.nb_rows : 1, 0 : self.dtm_image.nb_columns : 1
                ]
                lat, lon = self.dtm_image.transform_index_to_physical_point(self.grid_row, self.grid_col)
                positions = np.vstack([lon.flatten(), lat.flatten()]).transpose()
                if self.epsg != 4326:
                    positions = coordinates_conversion(positions, self.epsg, 4326)[:, 0:2]
                geoid_height = interpolate_geoid_height(geoid_filename, positions)
                self.alt_data += geoid_height.reshape(lon.shape)
            else:
                logging.warning("dtm datum is geoid but no geoid file is given")
        else:
            logging.info("no geoid file is given dtm is assumed to be w.r.t ellipsoid")

        self.init_min_max()
        self.alt_max = self.alt_data.max()
        self.alt_min = self.alt_data.min()

        self.plane_coef_a = np.array([1.0, 1.0, 0.0, 0.0, 0.0, 0.0])
        self.plane_coef_b = np.array([0.0, 0.0, 1.0, 1.0, 0.0, 0.0])
        self.plane_coef_c = np.array([0.0, 0.0, 0.0, 0.0, 1.0, 1.0])
        self.plane_coef_d = np.array(
            [0.0, self.dtm_image.nb_rows - 1.0, 0.0, self.dtm_image.nb_columns - 1.0, self.alt_min, self.alt_max]
        )

        self.plans = np.array(
            [
                [1.0, 0.0, 0.0, 0.0],
                [1.0, 0.0, 0.0, self.dtm_image.nb_rows - 1.0],
                [0.0, 1.0, 0.0, 0.0],
                [0.0, 1.0, 0.0, self.dtm_image.nb_columns - 1.0],
                [0.0, 0.0, 1.0, self.alt_min],
                [0.0, 0.0, 1.0, self.alt_max],
            ]
        )

    def eq_plan(self, i, position):
        """
        return evaluation of equation on a plane on DTM cube
        :param i: face index
        :type i: int
        :param position: position
        :type position: numpy.array (1x3)
        :return evaluation on the plan
        :rtype float
        """
        return (
            self.plane_coef_a[i] * position[0]
            + self.plane_coef_b[i] * position[1]
            + self.plane_coef_c[i] * position[2]
            - self.plane_coef_d[i]
        )

    def ter_to_index(self, vect_ter):
        """
        terrain to index conversion
        :param vect_ter: terrain coordinate (lon,lat)
        :type vect_ter: array (1x2 or 1x3) if dimension is 3 , last coordinate is unchanged (alt)
        :return index coordinates (col,row)
        :rtype array (1x2 or 1x3)
        """
        vect_dtm = vect_ter.copy()
        (vect_dtm[0], vect_dtm[1]) = self.dtm_image.transform_physical_point_to_index(vect_ter[1], vect_ter[0])
        return vect_dtm

    def ters_to_indexs(self, vect_ters):
        """
        terrain to index conversion
        :param vect_ters: terrain coordinates
        :type vect_ters: array (nx2 or nx3) if dimension is 3 , last coordinates is unchanged (alt)
        :return index coordinates
        :rtype array (nx2 or nx3)
        """
        vect_dtms = vect_ters.copy()
        for i, vect_ter in enumerate(vect_ters):
            vect_dtms[i, :] = self.ter_to_index(vect_ter)
        return vect_dtms

    def index_to_ter(self, vect_dtm):
        """
        index to terrain conversion
        :param vect_dtm: index coordinate (col,row)
        :type vect_dtm: array (1x2 or 1x3) if dimension is 3 , last coordinate is unchanged (alt)
        :return terrain coordinates (lon,lat)
        :rtype array (1x2 or 1x3)
        """
        vect_ter = vect_dtm.copy()
        (vect_ter[1], vect_ter[0]) = self.dtm_image.transform_index_to_physical_point(vect_dtm[0], vect_dtm[1])
        return vect_ter

    def interpolate(self, pos_row, pos_col):
        """
        interpolate altitude
        if interpolation is done outside DTM the penultimate index is used (or first if d is negative).
        :param pos_row: cell position row
        :type pos_row: float
        :param pos_col: cell position col
        :type pos_col: float
        :return interpolated altitude
        :rtype float
        """
        alt = interpol_bilin(
            [self.alt_data[np.newaxis, :, :]], self.dtm_image.nb_rows, self.dtm_image.nb_columns, pos_row, pos_col
        )[0][0]
        return alt

    def init_min_max(self):
        """
        initialize min/max at each dtm cell
        """
        column_nb_minus = self.dtm_image.nb_columns - 1
        row_nb_minus = self.dtm_image.nb_rows - 1

        self.alt_max_cell = np.zeros((row_nb_minus, column_nb_minus))
        self.alt_min_cell = np.zeros((row_nb_minus, column_nb_minus))

        # On calcule les altitudes min et max du MNT
        n_min = 32000
        n_max = -32000

        for i in range(row_nb_minus):
            k = 0
            for j in range(column_nb_minus):
                k += 1
                d_alt_min = n_min
                d_alt_max = n_max

                d_z1 = self.alt_data[i, j]
                if d_z1 < d_alt_min:
                    d_alt_min = d_z1
                if d_z1 > d_alt_max:
                    d_alt_max = d_z1

                d_z2 = self.alt_data[i, j + 1]
                if d_z2 < d_alt_min:
                    d_alt_min = d_z2
                if d_z2 > d_alt_max:
                    d_alt_max = d_z2

                d_z3 = self.alt_data[i + 1, j]
                if d_z3 < d_alt_min:
                    d_alt_min = d_z3
                if d_z3 > d_alt_max:
                    d_alt_max = d_z3

                d_z4 = self.alt_data[i + 1, j + 1]
                if d_z4 < d_alt_min:
                    d_alt_min = d_z4
                if d_z4 > d_alt_max:
                    d_alt_max = d_z4

                # GDN Correction BUG Interesctor
                # Il ne faut surtout pas prendre l'arrondi pour plusieurs raisons
                # 1. l'algo ulterieur ne resiste pas touours bien lorsque la maille est plate,
                #    il est donc deconseille de fournir en sortie i_altmin = i_altmax
                #    a moins que ce soi vraiment le cas en valeurs reelles
                # 2. il ne faut pas initialiser les mailles consecutives de la meme maniere par arrondi
                #    car si l'altitude min de l'une correspond a l'altitude max de l'autre il faut les distinguer
                #    par un ceil et un floor pour que les cubes se chevauchent legerement en altitude
                #    et non pas jointifs strictement
                i_altmin = np.floor(d_alt_min)
                i_altmax = np.ceil(d_alt_max)
                self.alt_min_cell[i, j] = i_altmin
                self.alt_max_cell[i, j] = i_altmax

    # gitlab issue #56
    # pylint: disable=too-many-branches
    def intersect_dtm_cube(self, los):
        """
        DTM cube intersection
        :param los :  line of sight
        :type los : numpy.array
        :return intersection information (True,an intersection has been found ?, (lon,lat) of dtm position, altitude)
        :rtype tuple (bool, bool, numpy.array, float)
        """
        # los: (n,3):
        point_b = None
        h_intersect = None
        (coord_col_i, coord_row_i, coord_alt_i, alti_layer_i) = ([], [], [], [])
        nbalt = los.shape[0]
        los_index = self.ters_to_indexs(los)
        # -----------------------------------------------------------------------
        # Nombre d'intersections valides trouvees
        nbi = 0
        # -----------------------------------------------------------------------
        # On boucle sur les plans du cube DTM
        for plane_index in range(6):
            # -----------------------------------------------------------------------
            # Initialisation du sommet de la visee
            los_hat = los_index[0, :]
            # -----------------------------------------------------------------------
            # Initialisation de la position par / au plan
            # print self.plans[plane_index,:-1]
            # los_hat_onplane = (self.plans[plane_index,:-1]*los_hat).sum() - self.d[plane_index]
            # print los_hat_onplane
            los_hat_onplane = self.eq_plan(plane_index, los_hat)
            # -----------------------------------------------------------------------
            # On boucle sur les segments de la visee et on controle
            # si on traverse ou pas la face courante plane_index du cube DTM
            for alti_layer in range(nbalt):
                # -----------------------------------------------------------------------
                # Transfert du point B dans le point A
                los_a = los_hat_onplane
                s_a = los_hat.copy()
                # -----------------------------------------------------------------------
                # Reinit du point B
                los_hat = los_index[alti_layer, :]  # dg on itere sur les differents points de la visee
                # print los_hat
                # -----------------------------------------------------------------------
                # Initialisation de la position par / au plan
                los_hat_onplane = self.eq_plan(plane_index, los_hat)
                # print 'posAposB',los_a,los_hat_onplane
                # -----------------------------------------------------------------------
                # Test d'intersection : los_a et los_hat_onplane de signes opposes
                if los_a * los_hat_onplane <= 0:
                    if not los_a and not los_hat_onplane:
                        # Trop de solutions !! (A et B sont sur le plan) #comment on le gere ??
                        logging.warning("too many solutions in DTM intersection")
                    # -----------------------------------------------------------------------
                    if not los_a:
                        # A est solution (il est sur le plan)
                        coord_col_i.append(s_a[0])
                        coord_row_i.append(s_a[1])
                        coord_alt_i.append(s_a[2])
                        alti_layer_i.append(alti_layer - 1)
                    # -----------------------------------------------------------------------
                    elif not los_hat_onplane:
                        # B est solution (il est sur le plan)
                        coord_col_i.append(los_hat[0])
                        coord_row_i.append(los_hat[1])
                        coord_alt_i.append(los_hat[2])
                        alti_layer_i.append(alti_layer)
                    # -----------------------------------------------------------------------
                    else:
                        # -----------------------------------------------------------------------
                        # A et B sont de part et d'autre du plan
                        # Coefficients d'interpolation de l'intersection
                        # entre A et B
                        interp_coef_a = los_hat_onplane / (los_hat_onplane - los_a)
                        interp_coef_b = -los_a / (los_hat_onplane - los_a)
                        # Affectation ou interpolation
                        # NB : pour eviter les pb lors du test
                        #      <estSurCube> (voir + loin)
                        # . coordonn?e <u> (ligne)
                        # -----------------------------------------------------------------------
                        if plane_index < 2:
                            coord_col_i.append(self.plane_coef_d[plane_index])
                        # -----------------------------------------------------------------------
                        else:
                            coord_col_i.append(interp_coef_a * s_a[0] + interp_coef_b * los_hat[0])
                        # -----------------------------------------------------------------------
                        # . coordonnee <v> (colonne)
                        if 1 < plane_index < 4:
                            coord_row_i.append(self.plane_coef_d[plane_index])
                        else:
                            coord_row_i.append(interp_coef_a * s_a[1] + interp_coef_b * los_hat[1])
                        # -----------------------------------------------------------------------
                        # . coordonn?e <z> (altitude)
                        if plane_index > 3:
                            coord_alt_i.append(self.plane_coef_d[plane_index])
                        # -----------------------------------------------------------------------
                        else:
                            coord_alt_i.append(interp_coef_a * s_a[2] + interp_coef_b * los_hat[2])
                        # . coordonn?e <h> (abscisse visee)
                        alti_layer_i.append(alti_layer - interp_coef_a)  # index non entier de l'intersection
                    # -----------------------------------------------------------------------
                    # Incrementation du nombre d'intersections trouvees
                    nbi += 1
                    # -----------------------------------------------------------------------
                    # Passage a la face du cube suivante
                    break

        # -----------------------------------------------------------------------
        # Tri des points le long de la visee (il y en a au moins deux)
        # on les range par ordre decroissant en altitude
        for alti_layer in range(nbi):
            for next_alti_layer in range(alti_layer + 1, nbi):
                if alti_layer_i[next_alti_layer] < alti_layer_i[alti_layer]:
                    dtmp = coord_col_i[alti_layer]
                    coord_col_i[alti_layer] = coord_col_i[next_alti_layer]
                    coord_col_i[next_alti_layer] = dtmp
                    dtmp = coord_row_i[alti_layer]
                    coord_row_i[alti_layer] = coord_row_i[next_alti_layer]
                    coord_row_i[next_alti_layer] = dtmp
                    dtmp = coord_alt_i[alti_layer]
                    coord_alt_i[alti_layer] = coord_alt_i[next_alti_layer]
                    coord_alt_i[next_alti_layer] = dtmp
                    dtmp = alti_layer_i[alti_layer]
                    alti_layer_i[alti_layer] = alti_layer_i[next_alti_layer]
                    alti_layer_i[next_alti_layer] = dtmp

        # -----------------------------------------------------------------------
        # Filtrage des points non situes sur le cube
        alti_layer = 0
        while alti_layer < nbi:
            # test a l'interieur du cube
            test_on_cube = (
                (coord_col_i[alti_layer] >= self.plane_coef_d[0])
                and (coord_col_i[alti_layer] <= self.plane_coef_d[1])
                and (coord_row_i[alti_layer] >= self.plane_coef_d[2])
                and (coord_row_i[alti_layer] <= self.plane_coef_d[3])
                and (coord_alt_i[alti_layer] >= self.plane_coef_d[4])
                and (coord_alt_i[alti_layer] <= self.plane_coef_d[5])
            )
            if not test_on_cube:
                # On translate tous les points suivants (on ecrase ce point non valide)
                for next_alti_layer in range(alti_layer + 1, nbi):
                    coord_col_i[next_alti_layer - 1] = coord_col_i[next_alti_layer]
                    coord_row_i[next_alti_layer - 1] = coord_row_i[next_alti_layer]
                    coord_alt_i[next_alti_layer - 1] = coord_alt_i[next_alti_layer]
                    alti_layer_i[next_alti_layer - 1] = alti_layer_i[next_alti_layer]
                nbi -= 1
            else:
                alti_layer += 1
        # -----------------------------------------------------------------------
        # Pas de solution si 0 ou 1 seul point trouve (on a tangente le cube)
        if nbi < 2:
            b_trouve = False
            return True, b_trouve, point_b, h_intersect
        # -----------------------------------------------------------------------
        # Il ne reste que 2 points donc on traverse le cube
        # LAIG-FA-MAJA-2168-CNES: plus de filtrage sur les point identiques. Il peut y avoir un nombre depoints > 2
        # Initialisation du point courant
        # Coordonnees DTM
        point_dtm = np.zeros(3)
        point_dtm[0] = coord_col_i[0]
        point_dtm[1] = coord_row_i[0]
        point_dtm[2] = coord_alt_i[0]
        # PointDTM est la premiere intersection avec le cube (lig, col)
        # -----------------------------------------------------------------------
        # h dans gld 3D
        h_intersect = alti_layer_i[0]
        # h_intersect correspond a l'index (non entier) d'interpolation en h
        # -----------------------------------------------------------------------
        # Coordonnees terrain
        point_b = self.index_to_ter(point_dtm)
        # point_b est le point Terrain (lon,lat)
        # -----------------------------------------------------------------------
        # Fin, retour
        b_trouve = True
        return (True, b_trouve, point_b, h_intersect)

    # gitlab issue #56
    # pylint: disable=too-many-locals
    # pylint: disable=too-many-function-args
    # pylint: disable=too-many-nested-blocks
    # pylint: disable=too-many-statements
    def intersection(self, los, point_b, h_intersect):
        """
        DTM intersection
        :param los :  line of sight
        :type los : numpy.array
        :param point_b :  position of intersection in DTM cube
        :type point_b : numpy.array
        :param h_intersect :  altitude in DTM cube
        :type h_intersect : float
        :return intersection information (True,an intersection has been found ?, position of intersection)
        :rtype tuple (bool, bool, numpy.array)
        """
        los_index = self.ters_to_indexs(los)
        point_b_dtm = self.ter_to_index(point_b)
        point_r = np.zeros(3)
        (npl, _) = los.shape
        alti = range(npl, -1, -1)
        p_1 = point_b_dtm.copy()  # [p_1[0],p_1[1],p_1[2]]

        h_intersect_p1 = h_intersect

        n_row = self.dtm_image.nb_rows
        n_col = self.dtm_image.nb_columns

        # 1 - Initilialisation et tests prealables
        #   1.1 - Test si le sommet est au-dessu du DTM
        #       - Calcul de l'altitude du DTM ? la position du sommet
        alti_1 = self.interpolate(p_1[0], p_1[1])
        #       - Calcul de l'ecart d'altitude au DTM
        d_alti_1 = p_1[2] - alti_1

        #       - Test si le nouveau point haut est au dessus du DTM
        if d_alti_1 < 0:
            #       - Point situ? en dessous du DTM
            #          . ceci signifie que la vis?e rentre dans le DTM par le c?t?
            #          . donc en dessous, pas de solution
            b_trouve = False
            return True, b_trouve, point_r

        #   1.2 - Initialisation du rang du premier sommet de la visee
        i_0 = int(np.floor(h_intersect_p1))

        #   1.3 - Initialisation du point de depart (dans p_2)
        p_2 = point_b_dtm.copy()
        h_intersect_p2 = h_intersect

        nb_planes = los_index.shape[0]
        # 2. - Boucle sur les plans de grille
        while i_0 < (nb_planes - 1):
            # 2.1 - Initialisation du sommet courant de la visee
            col_0 = los_index[i_0][0]
            row_0 = los_index[i_0][1]
            z_0 = los_index[i_0][2]
            z_1 = los_index[i_0 + 1][2]

            # 2.2 - Initialisation de la visee DTM
            los_dtm = los_index[i_0 + 1] - los_index[i_0]

            # 2.3 - Test si visee verticale
            if los_dtm[0] == 0 and los_dtm[1] == 0:
                # 2.3.1 - La vis?e est verticale :
                #    - Calcul de l'altitude du DTM ? la position du sommet
                alti_1 = self.interpolate(col_0, row_0)

                #    Test si le plan suivant est en dessous du DTM
                if los_index[i_0 + 1][2] <= alti_1:
                    # Init point de sortie
                    p_1[0] = col_0
                    p_1[1] = row_0
                    p_1[2] = alti_1
                    b_trouve = True
                    self.index_to_ter(p_1, point_r)
                    return True, b_trouve, point_r
                # Positionnement sur le sommet suivant
                i_0 += 1
            else:
                # 2.3.2 - La visee n'est pas verticale :
                #         elle v_a donc survoler le DTM
                #         . on peut donc poursuivre
                #         . reste ? d?montrer que la vis?e se crashe sur le DTM...
                #
                # Initialisation du point de d?part
                # Initialisation de son abscisse sur la vis?e
                a_2 = h_intersect_p2 - i_0

                # Correction d'un bug FA DG 10, a la reinitialisation a_2 peut valoir 1
                # Ce qui a pour consequence de sauter au segment suivant de la visee
                # Ainsi, on peut perdre des points sur une tranche d'altitude
                # Pour etre sur de scanner le segment de visee, on reinitialise
                # le point au depart du segment, soit a_2 = 0
                if a_2 >= 1.0:
                    a_2 = 0.0

                # Initialisation de la premi?re maille DTM intersect?e
                #  - Initialisation des indices de la maille
                col_c = int(np.floor(p_2[0]))
                row_c = int(np.floor(p_2[1]))

                # NB :    pr?caution avant de d?marrer :
                #        . on se met du bon cote de la maille
                #        . en principe, on ne doit pas sortir du DTM
                # On rentre par le bas, la maille DTM est la precedente
                if (p_2[0] == col_c) and (los_dtm[0] < 0):
                    col_c -= 1

                # On rentre par la gauche, la maille DTM est la precedente
                if (p_2[1] == row_c) and (los_dtm[1] < 0):
                    row_c -= 1

                # LDD - On est deja en dehors des limites, on s'arrete
                if not ((a_2 < 1) and -1 < col_c < (n_row - 1) and -1 < row_c < (n_col - 1)):
                    b_trouve = False
                    return True, b_trouve, point_r

                # Boucle de recherche iterative de la maille intersectee
                while (a_2 < 1) and -1 < col_c < (n_row - 1) and -1 < row_c < (n_col - 1):
                    # - Altitudes min et max de la maille
                    h_i = self.alt_min_cell[col_c, row_c]
                    h_s = self.alt_max_cell[col_c, row_c]

                    # - Transfert : le point bas devient le point haut
                    # a1 = a_2;
                    # p_1 devient p_2
                    p_1 = p_2.copy()
                    h_intersect_p1 = h_intersect_p2.copy()

                    # 4.2 - D?termination d'un nouveau point bas
                    #      - Test d'orientation de la vis?e
                    if not los_dtm[0]:
                        # 4.2.1 - La vis?e est orientee pile poil est-ouest
                        #   p_2[0] = p_1[0] ; // inutile, est deja initialise
                        #       - Test d'orientation de la visee
                        if los_dtm[1] < 0:
                            # 4.2.1.1 - La vis?e part plein ouest
                            p_2[1] = row_c
                            row_c -= 1
                        else:
                            # 4.2.1.2 - La vis?e part plein est
                            row_c += 1
                            p_2[1] = row_c

                        a_2 = (p_2[1] - row_0) / los_dtm[1]
                        p_2[2] = z_0 + a_2 * los_dtm[2]

                    elif not los_dtm[1]:
                        # 4.2.2 - La vis?e est orient?e nord-sud
                        #  p_2[1] = p_1[1] ;
                        #       - Test d'orientation de la visee
                        if los_dtm[0] < 0:
                            # 4.2.2.1 - La vis?e part plein nord
                            p_2[0] = col_c
                            col_c -= 1
                        else:
                            # 4.2.2.2 - La vis?e part plein sud
                            col_c += 1
                            p_2[0] = col_c

                        a_2 = (p_2[0] - col_0) / los_dtm[0]
                        p_2[2] = z_0 + a_2 * los_dtm[2]
                    else:
                        # 4.2.3 - La vis?e est quelconque
                        #            - D?termination du cot? de sortie
                        if (los_dtm[0] < 0) and (los_dtm[0] <= los_dtm[1]) and (los_dtm[0] <= -los_dtm[1]):
                            # 4.2.3.1 - Vis?e principalement orient?e nord
                            #             - Intersection avec le c?t? nord
                            a_2 = (col_c - col_0) / los_dtm[0]
                            p_2[1] = row_0 + a_2 * los_dtm[1]

                            if (p_2[1] > row_c) and (p_2[1] < (row_c + 1)):
                                # La vis?e sort par le nord
                                p_2[0] = col_c
                                p_2[2] = z_0 + a_2 * los_dtm[2]
                                col_c -= 1

                            elif p_2[1] < row_c:
                                # La vis?e sort par l'ouest
                                a_2 = (row_c - row_0) / los_dtm[1]
                                p_2[0] = col_0 + a_2 * los_dtm[0]
                                p_2[1] = row_c
                                p_2[2] = z_0 + a_2 * los_dtm[2]
                                row_c -= 1

                            elif p_2[1] > (row_c + 1):
                                # La vis?e sort par l'est
                                row_c += 1
                                a_2 = (row_c - row_0) / los_dtm[1]
                                p_2[0] = col_0 + a_2 * los_dtm[0]
                                p_2[1] = row_c
                                p_2[2] = z_0 + a_2 * los_dtm[2]

                            elif p_2[1] == row_c:
                                # La vis?e sort par le coin nord-ouest
                                p_2[0] = col_c
                                p_2[1] = row_c
                                p_2[2] = z_0 + a_2 * los_dtm[2]
                                col_c -= 1
                                row_c -= 1

                            elif p_2[1] == (row_c + 1):
                                # La vis?e sort par le coin nord-est
                                p_2[0] = col_c
                                row_c += 1
                                p_2[1] = row_c
                                p_2[2] = z_0 + a_2 * los_dtm[2]
                                col_c -= 1

                        elif (los_dtm[1] > 0) and (los_dtm[1] >= los_dtm[0]) and (los_dtm[1] >= -los_dtm[0]):
                            # 4.2.3.2 - Vis?e principalement orient?e est
                            #         - Intersection avec le c?t? est
                            a_2 = (row_c + 1 - row_0) / los_dtm[1]
                            p_2[0] = col_0 + a_2 * los_dtm[0]

                            if (p_2[0] > col_c) and (p_2[0] < (col_c + 1)):
                                #  La vis?e sort par l'est
                                row_c += 1
                                p_2[1] = row_c
                                p_2[2] = z_0 + a_2 * los_dtm[2]

                            elif p_2[0] < col_c:
                                # La vis?e sort par le nord
                                p_2[0] = col_c
                                a_2 = (col_c - col_0) / los_dtm[0]
                                p_2[1] = row_0 + a_2 * los_dtm[1]
                                p_2[2] = z_0 + a_2 * los_dtm[2]
                                col_c -= 1

                            elif p_2[0] > (col_c + 1):
                                # La vis?e sort par le sud
                                col_c += 1
                                p_2[0] = col_c
                                a_2 = (col_c - col_0) / los_dtm[0]
                                p_2[1] = row_0 + a_2 * los_dtm[1]
                                p_2[2] = z_0 + a_2 * los_dtm[2]

                            elif p_2[0] == col_c:
                                # La vis?e sort par le coin nord-est
                                row_c += 1
                                p_2[0] = col_c
                                p_2[1] = row_c
                                p_2[2] = z_0 + a_2 * los_dtm[2]
                                col_c -= 1

                            elif p_2[0] == (col_c + 1):
                                # La vis?e sort par le coin sud-est
                                col_c += 1
                                row_c += 1
                                p_2[0] = col_c
                                p_2[1] = row_c
                                p_2[2] = z_0 + a_2 * los_dtm[2]

                        elif (los_dtm[0] > 0) and (los_dtm[0] >= los_dtm[1]) and (los_dtm[0] >= -los_dtm[1]):
                            # 4.2.3.3 - Vis?e principalement orient?e sud
                            #         - Intersection avec le c?t? sud
                            a_2 = (col_c + 1 - col_0) / los_dtm[0]
                            p_2[1] = row_0 + a_2 * los_dtm[1]

                            if (p_2[1] > row_c) and (p_2[1] < (row_c + 1)):
                                # La vis?e sort par le sud
                                col_c += 1
                                p_2[0] = col_c
                                p_2[2] = z_0 + a_2 * los_dtm[2]

                            elif p_2[1] < row_c:
                                # La vis?e sort par l'ouest
                                a_2 = (row_c - row_0) / los_dtm[1]
                                p_2[0] = col_0 + a_2 * los_dtm[0]
                                p_2[1] = row_c
                                p_2[2] = z_0 + a_2 * los_dtm[2]
                                row_c -= 1

                            elif p_2[1] > row_c + 1:
                                # La vis?e sort par l'est
                                row_c += 1
                                a_2 = (row_c - row_0) / los_dtm[1]
                                p_2[0] = col_0 + a_2 * los_dtm[0]
                                p_2[1] = row_c
                                p_2[2] = z_0 + a_2 * los_dtm[2]

                            elif p_2[1] == row_c:
                                # La vis?e sort par le coin sud-ouest
                                col_c += 1
                                p_2[0] = col_c
                                p_2[1] = row_c
                                p_2[2] = z_0 + a_2 * los_dtm[2]
                                row_c -= 1

                            elif p_2[1] == row_c + 1:
                                # La vis?e sort par le coin sud-est
                                col_c += 1
                                row_c += 1
                                p_2[0] = col_c
                                p_2[1] = row_c
                                p_2[2] = z_0 + a_2 * los_dtm[2]

                        elif (los_dtm[1] < 0) and (los_dtm[1] <= los_dtm[0]) and (los_dtm[1] <= -los_dtm[0]):
                            #  4.2.3.4 - Vis?e principalement orient?e ouest
                            #          - Intersection avec le c?t? ouest
                            a_2 = (row_c - row_0) / los_dtm[1]
                            p_2[0] = col_0 + a_2 * los_dtm[0]

                            if (p_2[0] > col_c) and (p_2[0] < col_c + 1):
                                # La vis?e sort par l'ouest
                                p_2[1] = row_c
                                p_2[2] = z_0 + a_2 * los_dtm[2]
                                row_c -= 1

                            elif p_2[0] < col_c:
                                # La vis?e sort par le nord
                                p_2[0] = col_c
                                a_2 = (col_c - col_0) / los_dtm[0]
                                p_2[1] = row_0 + a_2 * los_dtm[1]
                                p_2[2] = z_0 + a_2 * los_dtm[2]
                                col_c -= 1

                            elif p_2[0] > (col_c + 1):
                                # La vis?e sort par le sud
                                col_c += 1
                                p_2[0] = col_c
                                a_2 = (col_c - col_0) / los_dtm[0]
                                p_2[1] = row_0 + a_2 * los_dtm[1]
                                p_2[2] = z_0 + a_2 * los_dtm[2]

                            elif p_2[0] == col_c:
                                # La vis?e sort par le coin nord-ouest
                                p_2[0] = col_c
                                p_2[1] = row_c
                                p_2[2] = z_0 + a_2 * los_dtm[2]
                                col_c -= 1
                                row_c -= 1

                            elif p_2[0] == (col_c + 1):
                                # La vis?e sort par le coin sud-ouest
                                col_c += 1
                                p_2[0] = col_c
                                p_2[1] = row_c
                                p_2[2] = z_0 + a_2 * los_dtm[2]
                                row_c -= 1

                    # LDD - Verification des bornes min et max de la "couche"
                    b_intersect = False

                    if p_2[2] > z_0:
                        # On est remonte trop haut, et ca c'est pas bon !!!
                        b_intersect = not (((p_1[2] > h_s) and (z_0 > h_s)) or ((p_1[2] < h_i) and (z_0 < h_i)))

                    elif p_2[2] < z_1:
                        # On est descendu trop bas, et ca c'est pas bon non plus !!! (m?me si c'est d?j? plus logique)
                        b_intersect = not (((p_1[2] > h_s) and (z_1 > h_s)) or ((p_1[2] < h_i) and (z_1 < h_i)))

                    else:
                        b_intersect = not (((p_1[2] > h_s) and (p_2[2] > h_s)) or ((p_1[2] < h_i) and (p_2[2] < h_i)))

                    # 5. Test d'intersection de la vis?e avec le cube
                    if b_intersect:
                        # Il y a intersection entre la vis?e et le cube
                        # 5.1 - Altitudes du DTM
                        alti_1 = self.interpolate(p_1[0], p_1[1])
                        h_2 = self.interpolate(p_2[0], p_2[1])

                        # 5.2 - Diff?rences d'altitude avec le DTM
                        d_alti_1 = p_1[2] - alti_1
                        d_2 = p_2[2] - h_2

                        # 5.3 - Test d'intersection avec le DTM
                        if d_alti_1 * d_2 <= 0:
                            # Il y a intersection entre la vis?e et le DTM
                            # 5.3.1 - Calcul de la solution approch?e
                            d_2 = 2 * self.tol_z  # Init de d_2 > TOL_Z
                            col_a = p_2[0]
                            row_a = p_2[1]
                            z_a = h_2

                            while abs(d_2) > self.tol_z:
                                # 5.3.1.1 - Coefficient d'interpolation lin?aire de h
                                c_h = (p_1[2] - alti_1) / ((h_2 - alti_1) - (p_2[2] - p_1[2]))

                                # 5.3.1.2 - Position du point interpole
                                col_a = p_1[0] + c_h * (p_2[0] - p_1[0])
                                row_a = p_1[1] + c_h * (p_2[1] - p_1[1])
                                z_a = p_1[2] + c_h * (p_2[2] - p_1[2])

                                # 5.3.1.3 - Altitude du point interpole
                                z_v = self.interpolate(col_a, row_a)

                                # 5.3.1.4 - Ecart d'altitude au point interpole
                                d_2 = z_v - z_a

                                # 5.3.1.5 - Mise a jour
                                if d_2 < 0:
                                    # Mise a jour du point haut
                                    p_1[0] = col_a
                                    p_1[1] = row_a
                                    p_1[2] = z_a
                                    alti_1 = z_v

                                else:
                                    # Mise ? jour du point bas
                                    p_2[0] = col_a
                                    p_2[1] = row_a
                                    p_2[2] = z_a
                                    h_2 = z_v

                            # // Fin, retour
                            p_1[0] = col_a
                            p_1[1] = row_a
                            p_1[2] = z_a

                            b_trouve = True
                            point_r = self.index_to_ter(p_1)
                            return True, b_trouve, point_r

                # Fin boucle sur les mailles

                # Test si on est toujours dans le cube DTM
                if a_2 >= 1:
                    logging.debug("changement de plan")
                    # Changement de plan
                    i_0 += 1

                    # Chargement dans p_2 du nouveau sommet
                    p_2 = los_index[i_0].copy()
                    h_intersect_p2 = alti[i_0]

                else:

                    # LDD - On a boucl? sur les mailles, on n'a rien trouv? et on n'a pas atteint le plan suivant
                    # Ca veut dire qu'on sort de l'emprise, pas la peine de continuer
                    b_trouve = False
                    return True, b_trouve, point_r
            # Fin cas general (visee non verticale)

        # Fin boucle sur les sommets
        # Fin, retour
        b_trouve = False
        return True, b_trouve, point_r
<|MERGE_RESOLUTION|>--- conflicted
+++ resolved
@@ -1,878 +1,872 @@
-#!/usr/bin/env python
-# coding: utf8
-#
-# Copyright (c) 2020 Centre National d'Etudes Spatiales (CNES).
-#
-# This file is part of Shareloc
-# (see https://github.com/CNES/shareloc).
-#
-# Licensed under the Apache License, Version 2.0 (the "License");
-# you may not use this file except in compliance with the License.
-# You may obtain a copy of the License at
-#
-#     http://www.apache.org/licenses/LICENSE-2.0
-#
-# Unless required by applicable law or agreed to in writing, software
-# distributed under the License is distributed on an "AS IS" BASIS,
-# WITHOUT WARRANTIES OR CONDITIONS OF ANY KIND, either express or implied.
-# See the License for the specific language governing permissions and
-# limitations under the License.
-#
-
-"""
-This module contains the DTM class to handle dtm intersection.
-"""
-
-import logging
-import numpy as np
-from shareloc.image.dtm_image import DTMImage
-from shareloc.math_utils import interpol_bilin
-from shareloc.geoid import interpolate_geoid_height
-from shareloc.proj_utils import coordinates_conversion
-
-
-class DTM:
-    """DTM class dedicated
-    we work in cell convention [0,0] is the first cell center (not [0.5,0.5])
-    """
-
-    # gitlab issue #56
-    # pylint: disable=too-many-instance-attributes
-<<<<<<< HEAD
-    def __init__(self, dtm_filename, geoid_filename=None, roi=None, roi_is_in_physical_space=True):
-=======
-    def __init__(self, dtm_filename, geoid_filename=None, fill_nodata=None):
->>>>>>> 7c32ed10
-        """
-        Constructor
-        :param dtm_filename: dtm filename
-        :type dtm_filename: string
-        :param geoid_filename: geoid filename, if None datum is ellispoid
-        :type geoid_filename: string
-<<<<<<< HEAD
-        :param roi  : region of interest [row_min,col_min,row_max,col_max] or [xmin,y_min,x_max,y_max] if
-             roi_is_in_physical_space activated
-        :type roi  : list
-        :param roi_is_in_physical_space  : roi value in physical space
-        :type roi_is_in_physical_space  : bool
-=======
-        :param fill_nodata  fill_nodata strategy in None/'mean'/'rio_fillnodata'/
-        :type fill_nodata : str
->>>>>>> 7c32ed10
-        """
-        self.dtm_file = dtm_filename
-        self.alt_data = None
-        self.alt_min = None
-        self.alt_max = None
-        self.origin_x = None
-        self.origin_y = None
-        self.pixel_size_x = None
-        self.pixel_size_y = None
-        self.column_nb = None
-        self.row_nb = None
-        self.plane_coef_a = None
-        self.plane_coef_b = None
-        self.plane_coef_c = None
-        self.plane_coef_d = None
-        self.alt_min_cell = None
-        self.alt_max_cell = None
-        self.tol_z = 0.0001
-
-        # lecture mnt
-        datum = "ellipsoid"
-        if geoid_filename is not None:
-            datum = "geoid"
-<<<<<<< HEAD
-        self.dtm_image = DTMImage(
-            self.dtm_file, read_data=True, roi=roi, roi_is_in_physical_space=roi_is_in_physical_space, datum=datum
-        )
-=======
-        self.dtm_image = DTMImage(self.dtm_file, read_data=True, datum=datum, fill_nodata=fill_nodata)
->>>>>>> 7c32ed10
-        self.epsg = self.dtm_image.epsg
-        self.alt_data = self.dtm_image.data[0, :, :].astype("float64")
-        if self.dtm_image.datum == "geoid":
-            logging.debug("remove geoid height")
-            if geoid_filename is not None:
-                self.grid_row, self.grid_col = np.mgrid[
-                    0 : self.dtm_image.nb_rows : 1, 0 : self.dtm_image.nb_columns : 1
-                ]
-                lat, lon = self.dtm_image.transform_index_to_physical_point(self.grid_row, self.grid_col)
-                positions = np.vstack([lon.flatten(), lat.flatten()]).transpose()
-                if self.epsg != 4326:
-                    positions = coordinates_conversion(positions, self.epsg, 4326)[:, 0:2]
-                geoid_height = interpolate_geoid_height(geoid_filename, positions)
-                self.alt_data += geoid_height.reshape(lon.shape)
-            else:
-                logging.warning("dtm datum is geoid but no geoid file is given")
-        else:
-            logging.info("no geoid file is given dtm is assumed to be w.r.t ellipsoid")
-
-        self.init_min_max()
-        self.alt_max = self.alt_data.max()
-        self.alt_min = self.alt_data.min()
-
-        self.plane_coef_a = np.array([1.0, 1.0, 0.0, 0.0, 0.0, 0.0])
-        self.plane_coef_b = np.array([0.0, 0.0, 1.0, 1.0, 0.0, 0.0])
-        self.plane_coef_c = np.array([0.0, 0.0, 0.0, 0.0, 1.0, 1.0])
-        self.plane_coef_d = np.array(
-            [0.0, self.dtm_image.nb_rows - 1.0, 0.0, self.dtm_image.nb_columns - 1.0, self.alt_min, self.alt_max]
-        )
-
-        self.plans = np.array(
-            [
-                [1.0, 0.0, 0.0, 0.0],
-                [1.0, 0.0, 0.0, self.dtm_image.nb_rows - 1.0],
-                [0.0, 1.0, 0.0, 0.0],
-                [0.0, 1.0, 0.0, self.dtm_image.nb_columns - 1.0],
-                [0.0, 0.0, 1.0, self.alt_min],
-                [0.0, 0.0, 1.0, self.alt_max],
-            ]
-        )
-
-    def eq_plan(self, i, position):
-        """
-        return evaluation of equation on a plane on DTM cube
-        :param i: face index
-        :type i: int
-        :param position: position
-        :type position: numpy.array (1x3)
-        :return evaluation on the plan
-        :rtype float
-        """
-        return (
-            self.plane_coef_a[i] * position[0]
-            + self.plane_coef_b[i] * position[1]
-            + self.plane_coef_c[i] * position[2]
-            - self.plane_coef_d[i]
-        )
-
-    def ter_to_index(self, vect_ter):
-        """
-        terrain to index conversion
-        :param vect_ter: terrain coordinate (lon,lat)
-        :type vect_ter: array (1x2 or 1x3) if dimension is 3 , last coordinate is unchanged (alt)
-        :return index coordinates (col,row)
-        :rtype array (1x2 or 1x3)
-        """
-        vect_dtm = vect_ter.copy()
-        (vect_dtm[0], vect_dtm[1]) = self.dtm_image.transform_physical_point_to_index(vect_ter[1], vect_ter[0])
-        return vect_dtm
-
-    def ters_to_indexs(self, vect_ters):
-        """
-        terrain to index conversion
-        :param vect_ters: terrain coordinates
-        :type vect_ters: array (nx2 or nx3) if dimension is 3 , last coordinates is unchanged (alt)
-        :return index coordinates
-        :rtype array (nx2 or nx3)
-        """
-        vect_dtms = vect_ters.copy()
-        for i, vect_ter in enumerate(vect_ters):
-            vect_dtms[i, :] = self.ter_to_index(vect_ter)
-        return vect_dtms
-
-    def index_to_ter(self, vect_dtm):
-        """
-        index to terrain conversion
-        :param vect_dtm: index coordinate (col,row)
-        :type vect_dtm: array (1x2 or 1x3) if dimension is 3 , last coordinate is unchanged (alt)
-        :return terrain coordinates (lon,lat)
-        :rtype array (1x2 or 1x3)
-        """
-        vect_ter = vect_dtm.copy()
-        (vect_ter[1], vect_ter[0]) = self.dtm_image.transform_index_to_physical_point(vect_dtm[0], vect_dtm[1])
-        return vect_ter
-
-    def interpolate(self, pos_row, pos_col):
-        """
-        interpolate altitude
-        if interpolation is done outside DTM the penultimate index is used (or first if d is negative).
-        :param pos_row: cell position row
-        :type pos_row: float
-        :param pos_col: cell position col
-        :type pos_col: float
-        :return interpolated altitude
-        :rtype float
-        """
-        alt = interpol_bilin(
-            [self.alt_data[np.newaxis, :, :]], self.dtm_image.nb_rows, self.dtm_image.nb_columns, pos_row, pos_col
-        )[0][0]
-        return alt
-
-    def init_min_max(self):
-        """
-        initialize min/max at each dtm cell
-        """
-        column_nb_minus = self.dtm_image.nb_columns - 1
-        row_nb_minus = self.dtm_image.nb_rows - 1
-
-        self.alt_max_cell = np.zeros((row_nb_minus, column_nb_minus))
-        self.alt_min_cell = np.zeros((row_nb_minus, column_nb_minus))
-
-        # On calcule les altitudes min et max du MNT
-        n_min = 32000
-        n_max = -32000
-
-        for i in range(row_nb_minus):
-            k = 0
-            for j in range(column_nb_minus):
-                k += 1
-                d_alt_min = n_min
-                d_alt_max = n_max
-
-                d_z1 = self.alt_data[i, j]
-                if d_z1 < d_alt_min:
-                    d_alt_min = d_z1
-                if d_z1 > d_alt_max:
-                    d_alt_max = d_z1
-
-                d_z2 = self.alt_data[i, j + 1]
-                if d_z2 < d_alt_min:
-                    d_alt_min = d_z2
-                if d_z2 > d_alt_max:
-                    d_alt_max = d_z2
-
-                d_z3 = self.alt_data[i + 1, j]
-                if d_z3 < d_alt_min:
-                    d_alt_min = d_z3
-                if d_z3 > d_alt_max:
-                    d_alt_max = d_z3
-
-                d_z4 = self.alt_data[i + 1, j + 1]
-                if d_z4 < d_alt_min:
-                    d_alt_min = d_z4
-                if d_z4 > d_alt_max:
-                    d_alt_max = d_z4
-
-                # GDN Correction BUG Interesctor
-                # Il ne faut surtout pas prendre l'arrondi pour plusieurs raisons
-                # 1. l'algo ulterieur ne resiste pas touours bien lorsque la maille est plate,
-                #    il est donc deconseille de fournir en sortie i_altmin = i_altmax
-                #    a moins que ce soi vraiment le cas en valeurs reelles
-                # 2. il ne faut pas initialiser les mailles consecutives de la meme maniere par arrondi
-                #    car si l'altitude min de l'une correspond a l'altitude max de l'autre il faut les distinguer
-                #    par un ceil et un floor pour que les cubes se chevauchent legerement en altitude
-                #    et non pas jointifs strictement
-                i_altmin = np.floor(d_alt_min)
-                i_altmax = np.ceil(d_alt_max)
-                self.alt_min_cell[i, j] = i_altmin
-                self.alt_max_cell[i, j] = i_altmax
-
-    # gitlab issue #56
-    # pylint: disable=too-many-branches
-    def intersect_dtm_cube(self, los):
-        """
-        DTM cube intersection
-        :param los :  line of sight
-        :type los : numpy.array
-        :return intersection information (True,an intersection has been found ?, (lon,lat) of dtm position, altitude)
-        :rtype tuple (bool, bool, numpy.array, float)
-        """
-        # los: (n,3):
-        point_b = None
-        h_intersect = None
-        (coord_col_i, coord_row_i, coord_alt_i, alti_layer_i) = ([], [], [], [])
-        nbalt = los.shape[0]
-        los_index = self.ters_to_indexs(los)
-        # -----------------------------------------------------------------------
-        # Nombre d'intersections valides trouvees
-        nbi = 0
-        # -----------------------------------------------------------------------
-        # On boucle sur les plans du cube DTM
-        for plane_index in range(6):
-            # -----------------------------------------------------------------------
-            # Initialisation du sommet de la visee
-            los_hat = los_index[0, :]
-            # -----------------------------------------------------------------------
-            # Initialisation de la position par / au plan
-            # print self.plans[plane_index,:-1]
-            # los_hat_onplane = (self.plans[plane_index,:-1]*los_hat).sum() - self.d[plane_index]
-            # print los_hat_onplane
-            los_hat_onplane = self.eq_plan(plane_index, los_hat)
-            # -----------------------------------------------------------------------
-            # On boucle sur les segments de la visee et on controle
-            # si on traverse ou pas la face courante plane_index du cube DTM
-            for alti_layer in range(nbalt):
-                # -----------------------------------------------------------------------
-                # Transfert du point B dans le point A
-                los_a = los_hat_onplane
-                s_a = los_hat.copy()
-                # -----------------------------------------------------------------------
-                # Reinit du point B
-                los_hat = los_index[alti_layer, :]  # dg on itere sur les differents points de la visee
-                # print los_hat
-                # -----------------------------------------------------------------------
-                # Initialisation de la position par / au plan
-                los_hat_onplane = self.eq_plan(plane_index, los_hat)
-                # print 'posAposB',los_a,los_hat_onplane
-                # -----------------------------------------------------------------------
-                # Test d'intersection : los_a et los_hat_onplane de signes opposes
-                if los_a * los_hat_onplane <= 0:
-                    if not los_a and not los_hat_onplane:
-                        # Trop de solutions !! (A et B sont sur le plan) #comment on le gere ??
-                        logging.warning("too many solutions in DTM intersection")
-                    # -----------------------------------------------------------------------
-                    if not los_a:
-                        # A est solution (il est sur le plan)
-                        coord_col_i.append(s_a[0])
-                        coord_row_i.append(s_a[1])
-                        coord_alt_i.append(s_a[2])
-                        alti_layer_i.append(alti_layer - 1)
-                    # -----------------------------------------------------------------------
-                    elif not los_hat_onplane:
-                        # B est solution (il est sur le plan)
-                        coord_col_i.append(los_hat[0])
-                        coord_row_i.append(los_hat[1])
-                        coord_alt_i.append(los_hat[2])
-                        alti_layer_i.append(alti_layer)
-                    # -----------------------------------------------------------------------
-                    else:
-                        # -----------------------------------------------------------------------
-                        # A et B sont de part et d'autre du plan
-                        # Coefficients d'interpolation de l'intersection
-                        # entre A et B
-                        interp_coef_a = los_hat_onplane / (los_hat_onplane - los_a)
-                        interp_coef_b = -los_a / (los_hat_onplane - los_a)
-                        # Affectation ou interpolation
-                        # NB : pour eviter les pb lors du test
-                        #      <estSurCube> (voir + loin)
-                        # . coordonn?e <u> (ligne)
-                        # -----------------------------------------------------------------------
-                        if plane_index < 2:
-                            coord_col_i.append(self.plane_coef_d[plane_index])
-                        # -----------------------------------------------------------------------
-                        else:
-                            coord_col_i.append(interp_coef_a * s_a[0] + interp_coef_b * los_hat[0])
-                        # -----------------------------------------------------------------------
-                        # . coordonnee <v> (colonne)
-                        if 1 < plane_index < 4:
-                            coord_row_i.append(self.plane_coef_d[plane_index])
-                        else:
-                            coord_row_i.append(interp_coef_a * s_a[1] + interp_coef_b * los_hat[1])
-                        # -----------------------------------------------------------------------
-                        # . coordonn?e <z> (altitude)
-                        if plane_index > 3:
-                            coord_alt_i.append(self.plane_coef_d[plane_index])
-                        # -----------------------------------------------------------------------
-                        else:
-                            coord_alt_i.append(interp_coef_a * s_a[2] + interp_coef_b * los_hat[2])
-                        # . coordonn?e <h> (abscisse visee)
-                        alti_layer_i.append(alti_layer - interp_coef_a)  # index non entier de l'intersection
-                    # -----------------------------------------------------------------------
-                    # Incrementation du nombre d'intersections trouvees
-                    nbi += 1
-                    # -----------------------------------------------------------------------
-                    # Passage a la face du cube suivante
-                    break
-
-        # -----------------------------------------------------------------------
-        # Tri des points le long de la visee (il y en a au moins deux)
-        # on les range par ordre decroissant en altitude
-        for alti_layer in range(nbi):
-            for next_alti_layer in range(alti_layer + 1, nbi):
-                if alti_layer_i[next_alti_layer] < alti_layer_i[alti_layer]:
-                    dtmp = coord_col_i[alti_layer]
-                    coord_col_i[alti_layer] = coord_col_i[next_alti_layer]
-                    coord_col_i[next_alti_layer] = dtmp
-                    dtmp = coord_row_i[alti_layer]
-                    coord_row_i[alti_layer] = coord_row_i[next_alti_layer]
-                    coord_row_i[next_alti_layer] = dtmp
-                    dtmp = coord_alt_i[alti_layer]
-                    coord_alt_i[alti_layer] = coord_alt_i[next_alti_layer]
-                    coord_alt_i[next_alti_layer] = dtmp
-                    dtmp = alti_layer_i[alti_layer]
-                    alti_layer_i[alti_layer] = alti_layer_i[next_alti_layer]
-                    alti_layer_i[next_alti_layer] = dtmp
-
-        # -----------------------------------------------------------------------
-        # Filtrage des points non situes sur le cube
-        alti_layer = 0
-        while alti_layer < nbi:
-            # test a l'interieur du cube
-            test_on_cube = (
-                (coord_col_i[alti_layer] >= self.plane_coef_d[0])
-                and (coord_col_i[alti_layer] <= self.plane_coef_d[1])
-                and (coord_row_i[alti_layer] >= self.plane_coef_d[2])
-                and (coord_row_i[alti_layer] <= self.plane_coef_d[3])
-                and (coord_alt_i[alti_layer] >= self.plane_coef_d[4])
-                and (coord_alt_i[alti_layer] <= self.plane_coef_d[5])
-            )
-            if not test_on_cube:
-                # On translate tous les points suivants (on ecrase ce point non valide)
-                for next_alti_layer in range(alti_layer + 1, nbi):
-                    coord_col_i[next_alti_layer - 1] = coord_col_i[next_alti_layer]
-                    coord_row_i[next_alti_layer - 1] = coord_row_i[next_alti_layer]
-                    coord_alt_i[next_alti_layer - 1] = coord_alt_i[next_alti_layer]
-                    alti_layer_i[next_alti_layer - 1] = alti_layer_i[next_alti_layer]
-                nbi -= 1
-            else:
-                alti_layer += 1
-        # -----------------------------------------------------------------------
-        # Pas de solution si 0 ou 1 seul point trouve (on a tangente le cube)
-        if nbi < 2:
-            b_trouve = False
-            return True, b_trouve, point_b, h_intersect
-        # -----------------------------------------------------------------------
-        # Il ne reste que 2 points donc on traverse le cube
-        # LAIG-FA-MAJA-2168-CNES: plus de filtrage sur les point identiques. Il peut y avoir un nombre depoints > 2
-        # Initialisation du point courant
-        # Coordonnees DTM
-        point_dtm = np.zeros(3)
-        point_dtm[0] = coord_col_i[0]
-        point_dtm[1] = coord_row_i[0]
-        point_dtm[2] = coord_alt_i[0]
-        # PointDTM est la premiere intersection avec le cube (lig, col)
-        # -----------------------------------------------------------------------
-        # h dans gld 3D
-        h_intersect = alti_layer_i[0]
-        # h_intersect correspond a l'index (non entier) d'interpolation en h
-        # -----------------------------------------------------------------------
-        # Coordonnees terrain
-        point_b = self.index_to_ter(point_dtm)
-        # point_b est le point Terrain (lon,lat)
-        # -----------------------------------------------------------------------
-        # Fin, retour
-        b_trouve = True
-        return (True, b_trouve, point_b, h_intersect)
-
-    # gitlab issue #56
-    # pylint: disable=too-many-locals
-    # pylint: disable=too-many-function-args
-    # pylint: disable=too-many-nested-blocks
-    # pylint: disable=too-many-statements
-    def intersection(self, los, point_b, h_intersect):
-        """
-        DTM intersection
-        :param los :  line of sight
-        :type los : numpy.array
-        :param point_b :  position of intersection in DTM cube
-        :type point_b : numpy.array
-        :param h_intersect :  altitude in DTM cube
-        :type h_intersect : float
-        :return intersection information (True,an intersection has been found ?, position of intersection)
-        :rtype tuple (bool, bool, numpy.array)
-        """
-        los_index = self.ters_to_indexs(los)
-        point_b_dtm = self.ter_to_index(point_b)
-        point_r = np.zeros(3)
-        (npl, _) = los.shape
-        alti = range(npl, -1, -1)
-        p_1 = point_b_dtm.copy()  # [p_1[0],p_1[1],p_1[2]]
-
-        h_intersect_p1 = h_intersect
-
-        n_row = self.dtm_image.nb_rows
-        n_col = self.dtm_image.nb_columns
-
-        # 1 - Initilialisation et tests prealables
-        #   1.1 - Test si le sommet est au-dessu du DTM
-        #       - Calcul de l'altitude du DTM ? la position du sommet
-        alti_1 = self.interpolate(p_1[0], p_1[1])
-        #       - Calcul de l'ecart d'altitude au DTM
-        d_alti_1 = p_1[2] - alti_1
-
-        #       - Test si le nouveau point haut est au dessus du DTM
-        if d_alti_1 < 0:
-            #       - Point situ? en dessous du DTM
-            #          . ceci signifie que la vis?e rentre dans le DTM par le c?t?
-            #          . donc en dessous, pas de solution
-            b_trouve = False
-            return True, b_trouve, point_r
-
-        #   1.2 - Initialisation du rang du premier sommet de la visee
-        i_0 = int(np.floor(h_intersect_p1))
-
-        #   1.3 - Initialisation du point de depart (dans p_2)
-        p_2 = point_b_dtm.copy()
-        h_intersect_p2 = h_intersect
-
-        nb_planes = los_index.shape[0]
-        # 2. - Boucle sur les plans de grille
-        while i_0 < (nb_planes - 1):
-            # 2.1 - Initialisation du sommet courant de la visee
-            col_0 = los_index[i_0][0]
-            row_0 = los_index[i_0][1]
-            z_0 = los_index[i_0][2]
-            z_1 = los_index[i_0 + 1][2]
-
-            # 2.2 - Initialisation de la visee DTM
-            los_dtm = los_index[i_0 + 1] - los_index[i_0]
-
-            # 2.3 - Test si visee verticale
-            if los_dtm[0] == 0 and los_dtm[1] == 0:
-                # 2.3.1 - La vis?e est verticale :
-                #    - Calcul de l'altitude du DTM ? la position du sommet
-                alti_1 = self.interpolate(col_0, row_0)
-
-                #    Test si le plan suivant est en dessous du DTM
-                if los_index[i_0 + 1][2] <= alti_1:
-                    # Init point de sortie
-                    p_1[0] = col_0
-                    p_1[1] = row_0
-                    p_1[2] = alti_1
-                    b_trouve = True
-                    self.index_to_ter(p_1, point_r)
-                    return True, b_trouve, point_r
-                # Positionnement sur le sommet suivant
-                i_0 += 1
-            else:
-                # 2.3.2 - La visee n'est pas verticale :
-                #         elle v_a donc survoler le DTM
-                #         . on peut donc poursuivre
-                #         . reste ? d?montrer que la vis?e se crashe sur le DTM...
-                #
-                # Initialisation du point de d?part
-                # Initialisation de son abscisse sur la vis?e
-                a_2 = h_intersect_p2 - i_0
-
-                # Correction d'un bug FA DG 10, a la reinitialisation a_2 peut valoir 1
-                # Ce qui a pour consequence de sauter au segment suivant de la visee
-                # Ainsi, on peut perdre des points sur une tranche d'altitude
-                # Pour etre sur de scanner le segment de visee, on reinitialise
-                # le point au depart du segment, soit a_2 = 0
-                if a_2 >= 1.0:
-                    a_2 = 0.0
-
-                # Initialisation de la premi?re maille DTM intersect?e
-                #  - Initialisation des indices de la maille
-                col_c = int(np.floor(p_2[0]))
-                row_c = int(np.floor(p_2[1]))
-
-                # NB :    pr?caution avant de d?marrer :
-                #        . on se met du bon cote de la maille
-                #        . en principe, on ne doit pas sortir du DTM
-                # On rentre par le bas, la maille DTM est la precedente
-                if (p_2[0] == col_c) and (los_dtm[0] < 0):
-                    col_c -= 1
-
-                # On rentre par la gauche, la maille DTM est la precedente
-                if (p_2[1] == row_c) and (los_dtm[1] < 0):
-                    row_c -= 1
-
-                # LDD - On est deja en dehors des limites, on s'arrete
-                if not ((a_2 < 1) and -1 < col_c < (n_row - 1) and -1 < row_c < (n_col - 1)):
-                    b_trouve = False
-                    return True, b_trouve, point_r
-
-                # Boucle de recherche iterative de la maille intersectee
-                while (a_2 < 1) and -1 < col_c < (n_row - 1) and -1 < row_c < (n_col - 1):
-                    # - Altitudes min et max de la maille
-                    h_i = self.alt_min_cell[col_c, row_c]
-                    h_s = self.alt_max_cell[col_c, row_c]
-
-                    # - Transfert : le point bas devient le point haut
-                    # a1 = a_2;
-                    # p_1 devient p_2
-                    p_1 = p_2.copy()
-                    h_intersect_p1 = h_intersect_p2.copy()
-
-                    # 4.2 - D?termination d'un nouveau point bas
-                    #      - Test d'orientation de la vis?e
-                    if not los_dtm[0]:
-                        # 4.2.1 - La vis?e est orientee pile poil est-ouest
-                        #   p_2[0] = p_1[0] ; // inutile, est deja initialise
-                        #       - Test d'orientation de la visee
-                        if los_dtm[1] < 0:
-                            # 4.2.1.1 - La vis?e part plein ouest
-                            p_2[1] = row_c
-                            row_c -= 1
-                        else:
-                            # 4.2.1.2 - La vis?e part plein est
-                            row_c += 1
-                            p_2[1] = row_c
-
-                        a_2 = (p_2[1] - row_0) / los_dtm[1]
-                        p_2[2] = z_0 + a_2 * los_dtm[2]
-
-                    elif not los_dtm[1]:
-                        # 4.2.2 - La vis?e est orient?e nord-sud
-                        #  p_2[1] = p_1[1] ;
-                        #       - Test d'orientation de la visee
-                        if los_dtm[0] < 0:
-                            # 4.2.2.1 - La vis?e part plein nord
-                            p_2[0] = col_c
-                            col_c -= 1
-                        else:
-                            # 4.2.2.2 - La vis?e part plein sud
-                            col_c += 1
-                            p_2[0] = col_c
-
-                        a_2 = (p_2[0] - col_0) / los_dtm[0]
-                        p_2[2] = z_0 + a_2 * los_dtm[2]
-                    else:
-                        # 4.2.3 - La vis?e est quelconque
-                        #            - D?termination du cot? de sortie
-                        if (los_dtm[0] < 0) and (los_dtm[0] <= los_dtm[1]) and (los_dtm[0] <= -los_dtm[1]):
-                            # 4.2.3.1 - Vis?e principalement orient?e nord
-                            #             - Intersection avec le c?t? nord
-                            a_2 = (col_c - col_0) / los_dtm[0]
-                            p_2[1] = row_0 + a_2 * los_dtm[1]
-
-                            if (p_2[1] > row_c) and (p_2[1] < (row_c + 1)):
-                                # La vis?e sort par le nord
-                                p_2[0] = col_c
-                                p_2[2] = z_0 + a_2 * los_dtm[2]
-                                col_c -= 1
-
-                            elif p_2[1] < row_c:
-                                # La vis?e sort par l'ouest
-                                a_2 = (row_c - row_0) / los_dtm[1]
-                                p_2[0] = col_0 + a_2 * los_dtm[0]
-                                p_2[1] = row_c
-                                p_2[2] = z_0 + a_2 * los_dtm[2]
-                                row_c -= 1
-
-                            elif p_2[1] > (row_c + 1):
-                                # La vis?e sort par l'est
-                                row_c += 1
-                                a_2 = (row_c - row_0) / los_dtm[1]
-                                p_2[0] = col_0 + a_2 * los_dtm[0]
-                                p_2[1] = row_c
-                                p_2[2] = z_0 + a_2 * los_dtm[2]
-
-                            elif p_2[1] == row_c:
-                                # La vis?e sort par le coin nord-ouest
-                                p_2[0] = col_c
-                                p_2[1] = row_c
-                                p_2[2] = z_0 + a_2 * los_dtm[2]
-                                col_c -= 1
-                                row_c -= 1
-
-                            elif p_2[1] == (row_c + 1):
-                                # La vis?e sort par le coin nord-est
-                                p_2[0] = col_c
-                                row_c += 1
-                                p_2[1] = row_c
-                                p_2[2] = z_0 + a_2 * los_dtm[2]
-                                col_c -= 1
-
-                        elif (los_dtm[1] > 0) and (los_dtm[1] >= los_dtm[0]) and (los_dtm[1] >= -los_dtm[0]):
-                            # 4.2.3.2 - Vis?e principalement orient?e est
-                            #         - Intersection avec le c?t? est
-                            a_2 = (row_c + 1 - row_0) / los_dtm[1]
-                            p_2[0] = col_0 + a_2 * los_dtm[0]
-
-                            if (p_2[0] > col_c) and (p_2[0] < (col_c + 1)):
-                                #  La vis?e sort par l'est
-                                row_c += 1
-                                p_2[1] = row_c
-                                p_2[2] = z_0 + a_2 * los_dtm[2]
-
-                            elif p_2[0] < col_c:
-                                # La vis?e sort par le nord
-                                p_2[0] = col_c
-                                a_2 = (col_c - col_0) / los_dtm[0]
-                                p_2[1] = row_0 + a_2 * los_dtm[1]
-                                p_2[2] = z_0 + a_2 * los_dtm[2]
-                                col_c -= 1
-
-                            elif p_2[0] > (col_c + 1):
-                                # La vis?e sort par le sud
-                                col_c += 1
-                                p_2[0] = col_c
-                                a_2 = (col_c - col_0) / los_dtm[0]
-                                p_2[1] = row_0 + a_2 * los_dtm[1]
-                                p_2[2] = z_0 + a_2 * los_dtm[2]
-
-                            elif p_2[0] == col_c:
-                                # La vis?e sort par le coin nord-est
-                                row_c += 1
-                                p_2[0] = col_c
-                                p_2[1] = row_c
-                                p_2[2] = z_0 + a_2 * los_dtm[2]
-                                col_c -= 1
-
-                            elif p_2[0] == (col_c + 1):
-                                # La vis?e sort par le coin sud-est
-                                col_c += 1
-                                row_c += 1
-                                p_2[0] = col_c
-                                p_2[1] = row_c
-                                p_2[2] = z_0 + a_2 * los_dtm[2]
-
-                        elif (los_dtm[0] > 0) and (los_dtm[0] >= los_dtm[1]) and (los_dtm[0] >= -los_dtm[1]):
-                            # 4.2.3.3 - Vis?e principalement orient?e sud
-                            #         - Intersection avec le c?t? sud
-                            a_2 = (col_c + 1 - col_0) / los_dtm[0]
-                            p_2[1] = row_0 + a_2 * los_dtm[1]
-
-                            if (p_2[1] > row_c) and (p_2[1] < (row_c + 1)):
-                                # La vis?e sort par le sud
-                                col_c += 1
-                                p_2[0] = col_c
-                                p_2[2] = z_0 + a_2 * los_dtm[2]
-
-                            elif p_2[1] < row_c:
-                                # La vis?e sort par l'ouest
-                                a_2 = (row_c - row_0) / los_dtm[1]
-                                p_2[0] = col_0 + a_2 * los_dtm[0]
-                                p_2[1] = row_c
-                                p_2[2] = z_0 + a_2 * los_dtm[2]
-                                row_c -= 1
-
-                            elif p_2[1] > row_c + 1:
-                                # La vis?e sort par l'est
-                                row_c += 1
-                                a_2 = (row_c - row_0) / los_dtm[1]
-                                p_2[0] = col_0 + a_2 * los_dtm[0]
-                                p_2[1] = row_c
-                                p_2[2] = z_0 + a_2 * los_dtm[2]
-
-                            elif p_2[1] == row_c:
-                                # La vis?e sort par le coin sud-ouest
-                                col_c += 1
-                                p_2[0] = col_c
-                                p_2[1] = row_c
-                                p_2[2] = z_0 + a_2 * los_dtm[2]
-                                row_c -= 1
-
-                            elif p_2[1] == row_c + 1:
-                                # La vis?e sort par le coin sud-est
-                                col_c += 1
-                                row_c += 1
-                                p_2[0] = col_c
-                                p_2[1] = row_c
-                                p_2[2] = z_0 + a_2 * los_dtm[2]
-
-                        elif (los_dtm[1] < 0) and (los_dtm[1] <= los_dtm[0]) and (los_dtm[1] <= -los_dtm[0]):
-                            #  4.2.3.4 - Vis?e principalement orient?e ouest
-                            #          - Intersection avec le c?t? ouest
-                            a_2 = (row_c - row_0) / los_dtm[1]
-                            p_2[0] = col_0 + a_2 * los_dtm[0]
-
-                            if (p_2[0] > col_c) and (p_2[0] < col_c + 1):
-                                # La vis?e sort par l'ouest
-                                p_2[1] = row_c
-                                p_2[2] = z_0 + a_2 * los_dtm[2]
-                                row_c -= 1
-
-                            elif p_2[0] < col_c:
-                                # La vis?e sort par le nord
-                                p_2[0] = col_c
-                                a_2 = (col_c - col_0) / los_dtm[0]
-                                p_2[1] = row_0 + a_2 * los_dtm[1]
-                                p_2[2] = z_0 + a_2 * los_dtm[2]
-                                col_c -= 1
-
-                            elif p_2[0] > (col_c + 1):
-                                # La vis?e sort par le sud
-                                col_c += 1
-                                p_2[0] = col_c
-                                a_2 = (col_c - col_0) / los_dtm[0]
-                                p_2[1] = row_0 + a_2 * los_dtm[1]
-                                p_2[2] = z_0 + a_2 * los_dtm[2]
-
-                            elif p_2[0] == col_c:
-                                # La vis?e sort par le coin nord-ouest
-                                p_2[0] = col_c
-                                p_2[1] = row_c
-                                p_2[2] = z_0 + a_2 * los_dtm[2]
-                                col_c -= 1
-                                row_c -= 1
-
-                            elif p_2[0] == (col_c + 1):
-                                # La vis?e sort par le coin sud-ouest
-                                col_c += 1
-                                p_2[0] = col_c
-                                p_2[1] = row_c
-                                p_2[2] = z_0 + a_2 * los_dtm[2]
-                                row_c -= 1
-
-                    # LDD - Verification des bornes min et max de la "couche"
-                    b_intersect = False
-
-                    if p_2[2] > z_0:
-                        # On est remonte trop haut, et ca c'est pas bon !!!
-                        b_intersect = not (((p_1[2] > h_s) and (z_0 > h_s)) or ((p_1[2] < h_i) and (z_0 < h_i)))
-
-                    elif p_2[2] < z_1:
-                        # On est descendu trop bas, et ca c'est pas bon non plus !!! (m?me si c'est d?j? plus logique)
-                        b_intersect = not (((p_1[2] > h_s) and (z_1 > h_s)) or ((p_1[2] < h_i) and (z_1 < h_i)))
-
-                    else:
-                        b_intersect = not (((p_1[2] > h_s) and (p_2[2] > h_s)) or ((p_1[2] < h_i) and (p_2[2] < h_i)))
-
-                    # 5. Test d'intersection de la vis?e avec le cube
-                    if b_intersect:
-                        # Il y a intersection entre la vis?e et le cube
-                        # 5.1 - Altitudes du DTM
-                        alti_1 = self.interpolate(p_1[0], p_1[1])
-                        h_2 = self.interpolate(p_2[0], p_2[1])
-
-                        # 5.2 - Diff?rences d'altitude avec le DTM
-                        d_alti_1 = p_1[2] - alti_1
-                        d_2 = p_2[2] - h_2
-
-                        # 5.3 - Test d'intersection avec le DTM
-                        if d_alti_1 * d_2 <= 0:
-                            # Il y a intersection entre la vis?e et le DTM
-                            # 5.3.1 - Calcul de la solution approch?e
-                            d_2 = 2 * self.tol_z  # Init de d_2 > TOL_Z
-                            col_a = p_2[0]
-                            row_a = p_2[1]
-                            z_a = h_2
-
-                            while abs(d_2) > self.tol_z:
-                                # 5.3.1.1 - Coefficient d'interpolation lin?aire de h
-                                c_h = (p_1[2] - alti_1) / ((h_2 - alti_1) - (p_2[2] - p_1[2]))
-
-                                # 5.3.1.2 - Position du point interpole
-                                col_a = p_1[0] + c_h * (p_2[0] - p_1[0])
-                                row_a = p_1[1] + c_h * (p_2[1] - p_1[1])
-                                z_a = p_1[2] + c_h * (p_2[2] - p_1[2])
-
-                                # 5.3.1.3 - Altitude du point interpole
-                                z_v = self.interpolate(col_a, row_a)
-
-                                # 5.3.1.4 - Ecart d'altitude au point interpole
-                                d_2 = z_v - z_a
-
-                                # 5.3.1.5 - Mise a jour
-                                if d_2 < 0:
-                                    # Mise a jour du point haut
-                                    p_1[0] = col_a
-                                    p_1[1] = row_a
-                                    p_1[2] = z_a
-                                    alti_1 = z_v
-
-                                else:
-                                    # Mise ? jour du point bas
-                                    p_2[0] = col_a
-                                    p_2[1] = row_a
-                                    p_2[2] = z_a
-                                    h_2 = z_v
-
-                            # // Fin, retour
-                            p_1[0] = col_a
-                            p_1[1] = row_a
-                            p_1[2] = z_a
-
-                            b_trouve = True
-                            point_r = self.index_to_ter(p_1)
-                            return True, b_trouve, point_r
-
-                # Fin boucle sur les mailles
-
-                # Test si on est toujours dans le cube DTM
-                if a_2 >= 1:
-                    logging.debug("changement de plan")
-                    # Changement de plan
-                    i_0 += 1
-
-                    # Chargement dans p_2 du nouveau sommet
-                    p_2 = los_index[i_0].copy()
-                    h_intersect_p2 = alti[i_0]
-
-                else:
-
-                    # LDD - On a boucl? sur les mailles, on n'a rien trouv? et on n'a pas atteint le plan suivant
-                    # Ca veut dire qu'on sort de l'emprise, pas la peine de continuer
-                    b_trouve = False
-                    return True, b_trouve, point_r
-            # Fin cas general (visee non verticale)
-
-        # Fin boucle sur les sommets
-        # Fin, retour
-        b_trouve = False
-        return True, b_trouve, point_r
+#!/usr/bin/env python
+# coding: utf8
+#
+# Copyright (c) 2020 Centre National d'Etudes Spatiales (CNES).
+#
+# This file is part of Shareloc
+# (see https://github.com/CNES/shareloc).
+#
+# Licensed under the Apache License, Version 2.0 (the "License");
+# you may not use this file except in compliance with the License.
+# You may obtain a copy of the License at
+#
+#     http://www.apache.org/licenses/LICENSE-2.0
+#
+# Unless required by applicable law or agreed to in writing, software
+# distributed under the License is distributed on an "AS IS" BASIS,
+# WITHOUT WARRANTIES OR CONDITIONS OF ANY KIND, either express or implied.
+# See the License for the specific language governing permissions and
+# limitations under the License.
+#
+
+"""
+This module contains the DTM class to handle dtm intersection.
+"""
+
+import logging
+import numpy as np
+from shareloc.image.dtm_image import DTMImage
+from shareloc.math_utils import interpol_bilin
+from shareloc.geoid import interpolate_geoid_height
+from shareloc.proj_utils import coordinates_conversion
+
+
+class DTM:
+    """DTM class dedicated
+    we work in cell convention [0,0] is the first cell center (not [0.5,0.5])
+    """
+
+    # gitlab issue #56
+    # pylint: disable=too-many-instance-attributes
+    def __init__(self, dtm_filename, geoid_filename=None, roi=None, roi_is_in_physical_space=True, fill_nodata=None):
+        """
+        Constructor
+        :param dtm_filename: dtm filename
+        :type dtm_filename: string
+        :param geoid_filename: geoid filename, if None datum is ellispoid
+        :type geoid_filename: string
+        :param roi  : region of interest [row_min,col_min,row_max,col_max] or [xmin,y_min,x_max,y_max] if
+             roi_is_in_physical_space activated
+        :type roi  : list
+        :param roi_is_in_physical_space  : roi value in physical space
+        :type roi_is_in_physical_space  : bool
+        :param fill_nodata  fill_nodata strategy in None/'mean'/'rio_fillnodata'/
+        :type fill_nodata : str
+        """
+        self.dtm_file = dtm_filename
+        self.alt_data = None
+        self.alt_min = None
+        self.alt_max = None
+        self.origin_x = None
+        self.origin_y = None
+        self.pixel_size_x = None
+        self.pixel_size_y = None
+        self.column_nb = None
+        self.row_nb = None
+        self.plane_coef_a = None
+        self.plane_coef_b = None
+        self.plane_coef_c = None
+        self.plane_coef_d = None
+        self.alt_min_cell = None
+        self.alt_max_cell = None
+        self.tol_z = 0.0001
+
+        # lecture mnt
+        datum = "ellipsoid"
+        if geoid_filename is not None:
+            datum = "geoid"
+        self.dtm_image = DTMImage(
+            self.dtm_file,
+            read_data=True,
+            roi=roi,
+            roi_is_in_physical_space=roi_is_in_physical_space,
+            datum=datum,
+            fill_nodata=fill_nodata,
+        )
+        self.epsg = self.dtm_image.epsg
+        self.alt_data = self.dtm_image.data[0, :, :].astype("float64")
+        if self.dtm_image.datum == "geoid":
+            logging.debug("remove geoid height")
+            if geoid_filename is not None:
+                self.grid_row, self.grid_col = np.mgrid[
+                    0 : self.dtm_image.nb_rows : 1, 0 : self.dtm_image.nb_columns : 1
+                ]
+                lat, lon = self.dtm_image.transform_index_to_physical_point(self.grid_row, self.grid_col)
+                positions = np.vstack([lon.flatten(), lat.flatten()]).transpose()
+                if self.epsg != 4326:
+                    positions = coordinates_conversion(positions, self.epsg, 4326)[:, 0:2]
+                geoid_height = interpolate_geoid_height(geoid_filename, positions)
+                self.alt_data += geoid_height.reshape(lon.shape)
+            else:
+                logging.warning("dtm datum is geoid but no geoid file is given")
+        else:
+            logging.info("no geoid file is given dtm is assumed to be w.r.t ellipsoid")
+
+        self.init_min_max()
+        self.alt_max = self.alt_data.max()
+        self.alt_min = self.alt_data.min()
+
+        self.plane_coef_a = np.array([1.0, 1.0, 0.0, 0.0, 0.0, 0.0])
+        self.plane_coef_b = np.array([0.0, 0.0, 1.0, 1.0, 0.0, 0.0])
+        self.plane_coef_c = np.array([0.0, 0.0, 0.0, 0.0, 1.0, 1.0])
+        self.plane_coef_d = np.array(
+            [0.0, self.dtm_image.nb_rows - 1.0, 0.0, self.dtm_image.nb_columns - 1.0, self.alt_min, self.alt_max]
+        )
+
+        self.plans = np.array(
+            [
+                [1.0, 0.0, 0.0, 0.0],
+                [1.0, 0.0, 0.0, self.dtm_image.nb_rows - 1.0],
+                [0.0, 1.0, 0.0, 0.0],
+                [0.0, 1.0, 0.0, self.dtm_image.nb_columns - 1.0],
+                [0.0, 0.0, 1.0, self.alt_min],
+                [0.0, 0.0, 1.0, self.alt_max],
+            ]
+        )
+
+    def eq_plan(self, i, position):
+        """
+        return evaluation of equation on a plane on DTM cube
+        :param i: face index
+        :type i: int
+        :param position: position
+        :type position: numpy.array (1x3)
+        :return evaluation on the plan
+        :rtype float
+        """
+        return (
+            self.plane_coef_a[i] * position[0]
+            + self.plane_coef_b[i] * position[1]
+            + self.plane_coef_c[i] * position[2]
+            - self.plane_coef_d[i]
+        )
+
+    def ter_to_index(self, vect_ter):
+        """
+        terrain to index conversion
+        :param vect_ter: terrain coordinate (lon,lat)
+        :type vect_ter: array (1x2 or 1x3) if dimension is 3 , last coordinate is unchanged (alt)
+        :return index coordinates (col,row)
+        :rtype array (1x2 or 1x3)
+        """
+        vect_dtm = vect_ter.copy()
+        (vect_dtm[0], vect_dtm[1]) = self.dtm_image.transform_physical_point_to_index(vect_ter[1], vect_ter[0])
+        return vect_dtm
+
+    def ters_to_indexs(self, vect_ters):
+        """
+        terrain to index conversion
+        :param vect_ters: terrain coordinates
+        :type vect_ters: array (nx2 or nx3) if dimension is 3 , last coordinates is unchanged (alt)
+        :return index coordinates
+        :rtype array (nx2 or nx3)
+        """
+        vect_dtms = vect_ters.copy()
+        for i, vect_ter in enumerate(vect_ters):
+            vect_dtms[i, :] = self.ter_to_index(vect_ter)
+        return vect_dtms
+
+    def index_to_ter(self, vect_dtm):
+        """
+        index to terrain conversion
+        :param vect_dtm: index coordinate (col,row)
+        :type vect_dtm: array (1x2 or 1x3) if dimension is 3 , last coordinate is unchanged (alt)
+        :return terrain coordinates (lon,lat)
+        :rtype array (1x2 or 1x3)
+        """
+        vect_ter = vect_dtm.copy()
+        (vect_ter[1], vect_ter[0]) = self.dtm_image.transform_index_to_physical_point(vect_dtm[0], vect_dtm[1])
+        return vect_ter
+
+    def interpolate(self, pos_row, pos_col):
+        """
+        interpolate altitude
+        if interpolation is done outside DTM the penultimate index is used (or first if d is negative).
+        :param pos_row: cell position row
+        :type pos_row: float
+        :param pos_col: cell position col
+        :type pos_col: float
+        :return interpolated altitude
+        :rtype float
+        """
+        alt = interpol_bilin(
+            [self.alt_data[np.newaxis, :, :]], self.dtm_image.nb_rows, self.dtm_image.nb_columns, pos_row, pos_col
+        )[0][0]
+        return alt
+
+    def init_min_max(self):
+        """
+        initialize min/max at each dtm cell
+        """
+        column_nb_minus = self.dtm_image.nb_columns - 1
+        row_nb_minus = self.dtm_image.nb_rows - 1
+
+        self.alt_max_cell = np.zeros((row_nb_minus, column_nb_minus))
+        self.alt_min_cell = np.zeros((row_nb_minus, column_nb_minus))
+
+        # On calcule les altitudes min et max du MNT
+        n_min = 32000
+        n_max = -32000
+
+        for i in range(row_nb_minus):
+            k = 0
+            for j in range(column_nb_minus):
+                k += 1
+                d_alt_min = n_min
+                d_alt_max = n_max
+
+                d_z1 = self.alt_data[i, j]
+                if d_z1 < d_alt_min:
+                    d_alt_min = d_z1
+                if d_z1 > d_alt_max:
+                    d_alt_max = d_z1
+
+                d_z2 = self.alt_data[i, j + 1]
+                if d_z2 < d_alt_min:
+                    d_alt_min = d_z2
+                if d_z2 > d_alt_max:
+                    d_alt_max = d_z2
+
+                d_z3 = self.alt_data[i + 1, j]
+                if d_z3 < d_alt_min:
+                    d_alt_min = d_z3
+                if d_z3 > d_alt_max:
+                    d_alt_max = d_z3
+
+                d_z4 = self.alt_data[i + 1, j + 1]
+                if d_z4 < d_alt_min:
+                    d_alt_min = d_z4
+                if d_z4 > d_alt_max:
+                    d_alt_max = d_z4
+
+                # GDN Correction BUG Interesctor
+                # Il ne faut surtout pas prendre l'arrondi pour plusieurs raisons
+                # 1. l'algo ulterieur ne resiste pas touours bien lorsque la maille est plate,
+                #    il est donc deconseille de fournir en sortie i_altmin = i_altmax
+                #    a moins que ce soi vraiment le cas en valeurs reelles
+                # 2. il ne faut pas initialiser les mailles consecutives de la meme maniere par arrondi
+                #    car si l'altitude min de l'une correspond a l'altitude max de l'autre il faut les distinguer
+                #    par un ceil et un floor pour que les cubes se chevauchent legerement en altitude
+                #    et non pas jointifs strictement
+                i_altmin = np.floor(d_alt_min)
+                i_altmax = np.ceil(d_alt_max)
+                self.alt_min_cell[i, j] = i_altmin
+                self.alt_max_cell[i, j] = i_altmax
+
+    # gitlab issue #56
+    # pylint: disable=too-many-branches
+    def intersect_dtm_cube(self, los):
+        """
+        DTM cube intersection
+        :param los :  line of sight
+        :type los : numpy.array
+        :return intersection information (True,an intersection has been found ?, (lon,lat) of dtm position, altitude)
+        :rtype tuple (bool, bool, numpy.array, float)
+        """
+        # los: (n,3):
+        point_b = None
+        h_intersect = None
+        (coord_col_i, coord_row_i, coord_alt_i, alti_layer_i) = ([], [], [], [])
+        nbalt = los.shape[0]
+        los_index = self.ters_to_indexs(los)
+        # -----------------------------------------------------------------------
+        # Nombre d'intersections valides trouvees
+        nbi = 0
+        # -----------------------------------------------------------------------
+        # On boucle sur les plans du cube DTM
+        for plane_index in range(6):
+            # -----------------------------------------------------------------------
+            # Initialisation du sommet de la visee
+            los_hat = los_index[0, :]
+            # -----------------------------------------------------------------------
+            # Initialisation de la position par / au plan
+            # print self.plans[plane_index,:-1]
+            # los_hat_onplane = (self.plans[plane_index,:-1]*los_hat).sum() - self.d[plane_index]
+            # print los_hat_onplane
+            los_hat_onplane = self.eq_plan(plane_index, los_hat)
+            # -----------------------------------------------------------------------
+            # On boucle sur les segments de la visee et on controle
+            # si on traverse ou pas la face courante plane_index du cube DTM
+            for alti_layer in range(nbalt):
+                # -----------------------------------------------------------------------
+                # Transfert du point B dans le point A
+                los_a = los_hat_onplane
+                s_a = los_hat.copy()
+                # -----------------------------------------------------------------------
+                # Reinit du point B
+                los_hat = los_index[alti_layer, :]  # dg on itere sur les differents points de la visee
+                # print los_hat
+                # -----------------------------------------------------------------------
+                # Initialisation de la position par / au plan
+                los_hat_onplane = self.eq_plan(plane_index, los_hat)
+                # print 'posAposB',los_a,los_hat_onplane
+                # -----------------------------------------------------------------------
+                # Test d'intersection : los_a et los_hat_onplane de signes opposes
+                if los_a * los_hat_onplane <= 0:
+                    if not los_a and not los_hat_onplane:
+                        # Trop de solutions !! (A et B sont sur le plan) #comment on le gere ??
+                        logging.warning("too many solutions in DTM intersection")
+                    # -----------------------------------------------------------------------
+                    if not los_a:
+                        # A est solution (il est sur le plan)
+                        coord_col_i.append(s_a[0])
+                        coord_row_i.append(s_a[1])
+                        coord_alt_i.append(s_a[2])
+                        alti_layer_i.append(alti_layer - 1)
+                    # -----------------------------------------------------------------------
+                    elif not los_hat_onplane:
+                        # B est solution (il est sur le plan)
+                        coord_col_i.append(los_hat[0])
+                        coord_row_i.append(los_hat[1])
+                        coord_alt_i.append(los_hat[2])
+                        alti_layer_i.append(alti_layer)
+                    # -----------------------------------------------------------------------
+                    else:
+                        # -----------------------------------------------------------------------
+                        # A et B sont de part et d'autre du plan
+                        # Coefficients d'interpolation de l'intersection
+                        # entre A et B
+                        interp_coef_a = los_hat_onplane / (los_hat_onplane - los_a)
+                        interp_coef_b = -los_a / (los_hat_onplane - los_a)
+                        # Affectation ou interpolation
+                        # NB : pour eviter les pb lors du test
+                        #      <estSurCube> (voir + loin)
+                        # . coordonn?e <u> (ligne)
+                        # -----------------------------------------------------------------------
+                        if plane_index < 2:
+                            coord_col_i.append(self.plane_coef_d[plane_index])
+                        # -----------------------------------------------------------------------
+                        else:
+                            coord_col_i.append(interp_coef_a * s_a[0] + interp_coef_b * los_hat[0])
+                        # -----------------------------------------------------------------------
+                        # . coordonnee <v> (colonne)
+                        if 1 < plane_index < 4:
+                            coord_row_i.append(self.plane_coef_d[plane_index])
+                        else:
+                            coord_row_i.append(interp_coef_a * s_a[1] + interp_coef_b * los_hat[1])
+                        # -----------------------------------------------------------------------
+                        # . coordonn?e <z> (altitude)
+                        if plane_index > 3:
+                            coord_alt_i.append(self.plane_coef_d[plane_index])
+                        # -----------------------------------------------------------------------
+                        else:
+                            coord_alt_i.append(interp_coef_a * s_a[2] + interp_coef_b * los_hat[2])
+                        # . coordonn?e <h> (abscisse visee)
+                        alti_layer_i.append(alti_layer - interp_coef_a)  # index non entier de l'intersection
+                    # -----------------------------------------------------------------------
+                    # Incrementation du nombre d'intersections trouvees
+                    nbi += 1
+                    # -----------------------------------------------------------------------
+                    # Passage a la face du cube suivante
+                    break
+
+        # -----------------------------------------------------------------------
+        # Tri des points le long de la visee (il y en a au moins deux)
+        # on les range par ordre decroissant en altitude
+        for alti_layer in range(nbi):
+            for next_alti_layer in range(alti_layer + 1, nbi):
+                if alti_layer_i[next_alti_layer] < alti_layer_i[alti_layer]:
+                    dtmp = coord_col_i[alti_layer]
+                    coord_col_i[alti_layer] = coord_col_i[next_alti_layer]
+                    coord_col_i[next_alti_layer] = dtmp
+                    dtmp = coord_row_i[alti_layer]
+                    coord_row_i[alti_layer] = coord_row_i[next_alti_layer]
+                    coord_row_i[next_alti_layer] = dtmp
+                    dtmp = coord_alt_i[alti_layer]
+                    coord_alt_i[alti_layer] = coord_alt_i[next_alti_layer]
+                    coord_alt_i[next_alti_layer] = dtmp
+                    dtmp = alti_layer_i[alti_layer]
+                    alti_layer_i[alti_layer] = alti_layer_i[next_alti_layer]
+                    alti_layer_i[next_alti_layer] = dtmp
+
+        # -----------------------------------------------------------------------
+        # Filtrage des points non situes sur le cube
+        alti_layer = 0
+        while alti_layer < nbi:
+            # test a l'interieur du cube
+            test_on_cube = (
+                (coord_col_i[alti_layer] >= self.plane_coef_d[0])
+                and (coord_col_i[alti_layer] <= self.plane_coef_d[1])
+                and (coord_row_i[alti_layer] >= self.plane_coef_d[2])
+                and (coord_row_i[alti_layer] <= self.plane_coef_d[3])
+                and (coord_alt_i[alti_layer] >= self.plane_coef_d[4])
+                and (coord_alt_i[alti_layer] <= self.plane_coef_d[5])
+            )
+            if not test_on_cube:
+                # On translate tous les points suivants (on ecrase ce point non valide)
+                for next_alti_layer in range(alti_layer + 1, nbi):
+                    coord_col_i[next_alti_layer - 1] = coord_col_i[next_alti_layer]
+                    coord_row_i[next_alti_layer - 1] = coord_row_i[next_alti_layer]
+                    coord_alt_i[next_alti_layer - 1] = coord_alt_i[next_alti_layer]
+                    alti_layer_i[next_alti_layer - 1] = alti_layer_i[next_alti_layer]
+                nbi -= 1
+            else:
+                alti_layer += 1
+        # -----------------------------------------------------------------------
+        # Pas de solution si 0 ou 1 seul point trouve (on a tangente le cube)
+        if nbi < 2:
+            b_trouve = False
+            return True, b_trouve, point_b, h_intersect
+        # -----------------------------------------------------------------------
+        # Il ne reste que 2 points donc on traverse le cube
+        # LAIG-FA-MAJA-2168-CNES: plus de filtrage sur les point identiques. Il peut y avoir un nombre depoints > 2
+        # Initialisation du point courant
+        # Coordonnees DTM
+        point_dtm = np.zeros(3)
+        point_dtm[0] = coord_col_i[0]
+        point_dtm[1] = coord_row_i[0]
+        point_dtm[2] = coord_alt_i[0]
+        # PointDTM est la premiere intersection avec le cube (lig, col)
+        # -----------------------------------------------------------------------
+        # h dans gld 3D
+        h_intersect = alti_layer_i[0]
+        # h_intersect correspond a l'index (non entier) d'interpolation en h
+        # -----------------------------------------------------------------------
+        # Coordonnees terrain
+        point_b = self.index_to_ter(point_dtm)
+        # point_b est le point Terrain (lon,lat)
+        # -----------------------------------------------------------------------
+        # Fin, retour
+        b_trouve = True
+        return (True, b_trouve, point_b, h_intersect)
+
+    # gitlab issue #56
+    # pylint: disable=too-many-locals
+    # pylint: disable=too-many-function-args
+    # pylint: disable=too-many-nested-blocks
+    # pylint: disable=too-many-statements
+    def intersection(self, los, point_b, h_intersect):
+        """
+        DTM intersection
+        :param los :  line of sight
+        :type los : numpy.array
+        :param point_b :  position of intersection in DTM cube
+        :type point_b : numpy.array
+        :param h_intersect :  altitude in DTM cube
+        :type h_intersect : float
+        :return intersection information (True,an intersection has been found ?, position of intersection)
+        :rtype tuple (bool, bool, numpy.array)
+        """
+        los_index = self.ters_to_indexs(los)
+        point_b_dtm = self.ter_to_index(point_b)
+        point_r = np.zeros(3)
+        (npl, _) = los.shape
+        alti = range(npl, -1, -1)
+        p_1 = point_b_dtm.copy()  # [p_1[0],p_1[1],p_1[2]]
+
+        h_intersect_p1 = h_intersect
+
+        n_row = self.dtm_image.nb_rows
+        n_col = self.dtm_image.nb_columns
+
+        # 1 - Initilialisation et tests prealables
+        #   1.1 - Test si le sommet est au-dessu du DTM
+        #       - Calcul de l'altitude du DTM ? la position du sommet
+        alti_1 = self.interpolate(p_1[0], p_1[1])
+        #       - Calcul de l'ecart d'altitude au DTM
+        d_alti_1 = p_1[2] - alti_1
+
+        #       - Test si le nouveau point haut est au dessus du DTM
+        if d_alti_1 < 0:
+            #       - Point situ? en dessous du DTM
+            #          . ceci signifie que la vis?e rentre dans le DTM par le c?t?
+            #          . donc en dessous, pas de solution
+            b_trouve = False
+            return True, b_trouve, point_r
+
+        #   1.2 - Initialisation du rang du premier sommet de la visee
+        i_0 = int(np.floor(h_intersect_p1))
+
+        #   1.3 - Initialisation du point de depart (dans p_2)
+        p_2 = point_b_dtm.copy()
+        h_intersect_p2 = h_intersect
+
+        nb_planes = los_index.shape[0]
+        # 2. - Boucle sur les plans de grille
+        while i_0 < (nb_planes - 1):
+            # 2.1 - Initialisation du sommet courant de la visee
+            col_0 = los_index[i_0][0]
+            row_0 = los_index[i_0][1]
+            z_0 = los_index[i_0][2]
+            z_1 = los_index[i_0 + 1][2]
+
+            # 2.2 - Initialisation de la visee DTM
+            los_dtm = los_index[i_0 + 1] - los_index[i_0]
+
+            # 2.3 - Test si visee verticale
+            if los_dtm[0] == 0 and los_dtm[1] == 0:
+                # 2.3.1 - La vis?e est verticale :
+                #    - Calcul de l'altitude du DTM ? la position du sommet
+                alti_1 = self.interpolate(col_0, row_0)
+
+                #    Test si le plan suivant est en dessous du DTM
+                if los_index[i_0 + 1][2] <= alti_1:
+                    # Init point de sortie
+                    p_1[0] = col_0
+                    p_1[1] = row_0
+                    p_1[2] = alti_1
+                    b_trouve = True
+                    self.index_to_ter(p_1, point_r)
+                    return True, b_trouve, point_r
+                # Positionnement sur le sommet suivant
+                i_0 += 1
+            else:
+                # 2.3.2 - La visee n'est pas verticale :
+                #         elle v_a donc survoler le DTM
+                #         . on peut donc poursuivre
+                #         . reste ? d?montrer que la vis?e se crashe sur le DTM...
+                #
+                # Initialisation du point de d?part
+                # Initialisation de son abscisse sur la vis?e
+                a_2 = h_intersect_p2 - i_0
+
+                # Correction d'un bug FA DG 10, a la reinitialisation a_2 peut valoir 1
+                # Ce qui a pour consequence de sauter au segment suivant de la visee
+                # Ainsi, on peut perdre des points sur une tranche d'altitude
+                # Pour etre sur de scanner le segment de visee, on reinitialise
+                # le point au depart du segment, soit a_2 = 0
+                if a_2 >= 1.0:
+                    a_2 = 0.0
+
+                # Initialisation de la premi?re maille DTM intersect?e
+                #  - Initialisation des indices de la maille
+                col_c = int(np.floor(p_2[0]))
+                row_c = int(np.floor(p_2[1]))
+
+                # NB :    pr?caution avant de d?marrer :
+                #        . on se met du bon cote de la maille
+                #        . en principe, on ne doit pas sortir du DTM
+                # On rentre par le bas, la maille DTM est la precedente
+                if (p_2[0] == col_c) and (los_dtm[0] < 0):
+                    col_c -= 1
+
+                # On rentre par la gauche, la maille DTM est la precedente
+                if (p_2[1] == row_c) and (los_dtm[1] < 0):
+                    row_c -= 1
+
+                # LDD - On est deja en dehors des limites, on s'arrete
+                if not ((a_2 < 1) and -1 < col_c < (n_row - 1) and -1 < row_c < (n_col - 1)):
+                    b_trouve = False
+                    return True, b_trouve, point_r
+
+                # Boucle de recherche iterative de la maille intersectee
+                while (a_2 < 1) and -1 < col_c < (n_row - 1) and -1 < row_c < (n_col - 1):
+                    # - Altitudes min et max de la maille
+                    h_i = self.alt_min_cell[col_c, row_c]
+                    h_s = self.alt_max_cell[col_c, row_c]
+
+                    # - Transfert : le point bas devient le point haut
+                    # a1 = a_2;
+                    # p_1 devient p_2
+                    p_1 = p_2.copy()
+                    h_intersect_p1 = h_intersect_p2.copy()
+
+                    # 4.2 - D?termination d'un nouveau point bas
+                    #      - Test d'orientation de la vis?e
+                    if not los_dtm[0]:
+                        # 4.2.1 - La vis?e est orientee pile poil est-ouest
+                        #   p_2[0] = p_1[0] ; // inutile, est deja initialise
+                        #       - Test d'orientation de la visee
+                        if los_dtm[1] < 0:
+                            # 4.2.1.1 - La vis?e part plein ouest
+                            p_2[1] = row_c
+                            row_c -= 1
+                        else:
+                            # 4.2.1.2 - La vis?e part plein est
+                            row_c += 1
+                            p_2[1] = row_c
+
+                        a_2 = (p_2[1] - row_0) / los_dtm[1]
+                        p_2[2] = z_0 + a_2 * los_dtm[2]
+
+                    elif not los_dtm[1]:
+                        # 4.2.2 - La vis?e est orient?e nord-sud
+                        #  p_2[1] = p_1[1] ;
+                        #       - Test d'orientation de la visee
+                        if los_dtm[0] < 0:
+                            # 4.2.2.1 - La vis?e part plein nord
+                            p_2[0] = col_c
+                            col_c -= 1
+                        else:
+                            # 4.2.2.2 - La vis?e part plein sud
+                            col_c += 1
+                            p_2[0] = col_c
+
+                        a_2 = (p_2[0] - col_0) / los_dtm[0]
+                        p_2[2] = z_0 + a_2 * los_dtm[2]
+                    else:
+                        # 4.2.3 - La vis?e est quelconque
+                        #            - D?termination du cot? de sortie
+                        if (los_dtm[0] < 0) and (los_dtm[0] <= los_dtm[1]) and (los_dtm[0] <= -los_dtm[1]):
+                            # 4.2.3.1 - Vis?e principalement orient?e nord
+                            #             - Intersection avec le c?t? nord
+                            a_2 = (col_c - col_0) / los_dtm[0]
+                            p_2[1] = row_0 + a_2 * los_dtm[1]
+
+                            if (p_2[1] > row_c) and (p_2[1] < (row_c + 1)):
+                                # La vis?e sort par le nord
+                                p_2[0] = col_c
+                                p_2[2] = z_0 + a_2 * los_dtm[2]
+                                col_c -= 1
+
+                            elif p_2[1] < row_c:
+                                # La vis?e sort par l'ouest
+                                a_2 = (row_c - row_0) / los_dtm[1]
+                                p_2[0] = col_0 + a_2 * los_dtm[0]
+                                p_2[1] = row_c
+                                p_2[2] = z_0 + a_2 * los_dtm[2]
+                                row_c -= 1
+
+                            elif p_2[1] > (row_c + 1):
+                                # La vis?e sort par l'est
+                                row_c += 1
+                                a_2 = (row_c - row_0) / los_dtm[1]
+                                p_2[0] = col_0 + a_2 * los_dtm[0]
+                                p_2[1] = row_c
+                                p_2[2] = z_0 + a_2 * los_dtm[2]
+
+                            elif p_2[1] == row_c:
+                                # La vis?e sort par le coin nord-ouest
+                                p_2[0] = col_c
+                                p_2[1] = row_c
+                                p_2[2] = z_0 + a_2 * los_dtm[2]
+                                col_c -= 1
+                                row_c -= 1
+
+                            elif p_2[1] == (row_c + 1):
+                                # La vis?e sort par le coin nord-est
+                                p_2[0] = col_c
+                                row_c += 1
+                                p_2[1] = row_c
+                                p_2[2] = z_0 + a_2 * los_dtm[2]
+                                col_c -= 1
+
+                        elif (los_dtm[1] > 0) and (los_dtm[1] >= los_dtm[0]) and (los_dtm[1] >= -los_dtm[0]):
+                            # 4.2.3.2 - Vis?e principalement orient?e est
+                            #         - Intersection avec le c?t? est
+                            a_2 = (row_c + 1 - row_0) / los_dtm[1]
+                            p_2[0] = col_0 + a_2 * los_dtm[0]
+
+                            if (p_2[0] > col_c) and (p_2[0] < (col_c + 1)):
+                                #  La vis?e sort par l'est
+                                row_c += 1
+                                p_2[1] = row_c
+                                p_2[2] = z_0 + a_2 * los_dtm[2]
+
+                            elif p_2[0] < col_c:
+                                # La vis?e sort par le nord
+                                p_2[0] = col_c
+                                a_2 = (col_c - col_0) / los_dtm[0]
+                                p_2[1] = row_0 + a_2 * los_dtm[1]
+                                p_2[2] = z_0 + a_2 * los_dtm[2]
+                                col_c -= 1
+
+                            elif p_2[0] > (col_c + 1):
+                                # La vis?e sort par le sud
+                                col_c += 1
+                                p_2[0] = col_c
+                                a_2 = (col_c - col_0) / los_dtm[0]
+                                p_2[1] = row_0 + a_2 * los_dtm[1]
+                                p_2[2] = z_0 + a_2 * los_dtm[2]
+
+                            elif p_2[0] == col_c:
+                                # La vis?e sort par le coin nord-est
+                                row_c += 1
+                                p_2[0] = col_c
+                                p_2[1] = row_c
+                                p_2[2] = z_0 + a_2 * los_dtm[2]
+                                col_c -= 1
+
+                            elif p_2[0] == (col_c + 1):
+                                # La vis?e sort par le coin sud-est
+                                col_c += 1
+                                row_c += 1
+                                p_2[0] = col_c
+                                p_2[1] = row_c
+                                p_2[2] = z_0 + a_2 * los_dtm[2]
+
+                        elif (los_dtm[0] > 0) and (los_dtm[0] >= los_dtm[1]) and (los_dtm[0] >= -los_dtm[1]):
+                            # 4.2.3.3 - Vis?e principalement orient?e sud
+                            #         - Intersection avec le c?t? sud
+                            a_2 = (col_c + 1 - col_0) / los_dtm[0]
+                            p_2[1] = row_0 + a_2 * los_dtm[1]
+
+                            if (p_2[1] > row_c) and (p_2[1] < (row_c + 1)):
+                                # La vis?e sort par le sud
+                                col_c += 1
+                                p_2[0] = col_c
+                                p_2[2] = z_0 + a_2 * los_dtm[2]
+
+                            elif p_2[1] < row_c:
+                                # La vis?e sort par l'ouest
+                                a_2 = (row_c - row_0) / los_dtm[1]
+                                p_2[0] = col_0 + a_2 * los_dtm[0]
+                                p_2[1] = row_c
+                                p_2[2] = z_0 + a_2 * los_dtm[2]
+                                row_c -= 1
+
+                            elif p_2[1] > row_c + 1:
+                                # La vis?e sort par l'est
+                                row_c += 1
+                                a_2 = (row_c - row_0) / los_dtm[1]
+                                p_2[0] = col_0 + a_2 * los_dtm[0]
+                                p_2[1] = row_c
+                                p_2[2] = z_0 + a_2 * los_dtm[2]
+
+                            elif p_2[1] == row_c:
+                                # La vis?e sort par le coin sud-ouest
+                                col_c += 1
+                                p_2[0] = col_c
+                                p_2[1] = row_c
+                                p_2[2] = z_0 + a_2 * los_dtm[2]
+                                row_c -= 1
+
+                            elif p_2[1] == row_c + 1:
+                                # La vis?e sort par le coin sud-est
+                                col_c += 1
+                                row_c += 1
+                                p_2[0] = col_c
+                                p_2[1] = row_c
+                                p_2[2] = z_0 + a_2 * los_dtm[2]
+
+                        elif (los_dtm[1] < 0) and (los_dtm[1] <= los_dtm[0]) and (los_dtm[1] <= -los_dtm[0]):
+                            #  4.2.3.4 - Vis?e principalement orient?e ouest
+                            #          - Intersection avec le c?t? ouest
+                            a_2 = (row_c - row_0) / los_dtm[1]
+                            p_2[0] = col_0 + a_2 * los_dtm[0]
+
+                            if (p_2[0] > col_c) and (p_2[0] < col_c + 1):
+                                # La vis?e sort par l'ouest
+                                p_2[1] = row_c
+                                p_2[2] = z_0 + a_2 * los_dtm[2]
+                                row_c -= 1
+
+                            elif p_2[0] < col_c:
+                                # La vis?e sort par le nord
+                                p_2[0] = col_c
+                                a_2 = (col_c - col_0) / los_dtm[0]
+                                p_2[1] = row_0 + a_2 * los_dtm[1]
+                                p_2[2] = z_0 + a_2 * los_dtm[2]
+                                col_c -= 1
+
+                            elif p_2[0] > (col_c + 1):
+                                # La vis?e sort par le sud
+                                col_c += 1
+                                p_2[0] = col_c
+                                a_2 = (col_c - col_0) / los_dtm[0]
+                                p_2[1] = row_0 + a_2 * los_dtm[1]
+                                p_2[2] = z_0 + a_2 * los_dtm[2]
+
+                            elif p_2[0] == col_c:
+                                # La vis?e sort par le coin nord-ouest
+                                p_2[0] = col_c
+                                p_2[1] = row_c
+                                p_2[2] = z_0 + a_2 * los_dtm[2]
+                                col_c -= 1
+                                row_c -= 1
+
+                            elif p_2[0] == (col_c + 1):
+                                # La vis?e sort par le coin sud-ouest
+                                col_c += 1
+                                p_2[0] = col_c
+                                p_2[1] = row_c
+                                p_2[2] = z_0 + a_2 * los_dtm[2]
+                                row_c -= 1
+
+                    # LDD - Verification des bornes min et max de la "couche"
+                    b_intersect = False
+
+                    if p_2[2] > z_0:
+                        # On est remonte trop haut, et ca c'est pas bon !!!
+                        b_intersect = not (((p_1[2] > h_s) and (z_0 > h_s)) or ((p_1[2] < h_i) and (z_0 < h_i)))
+
+                    elif p_2[2] < z_1:
+                        # On est descendu trop bas, et ca c'est pas bon non plus !!! (m?me si c'est d?j? plus logique)
+                        b_intersect = not (((p_1[2] > h_s) and (z_1 > h_s)) or ((p_1[2] < h_i) and (z_1 < h_i)))
+
+                    else:
+                        b_intersect = not (((p_1[2] > h_s) and (p_2[2] > h_s)) or ((p_1[2] < h_i) and (p_2[2] < h_i)))
+
+                    # 5. Test d'intersection de la vis?e avec le cube
+                    if b_intersect:
+                        # Il y a intersection entre la vis?e et le cube
+                        # 5.1 - Altitudes du DTM
+                        alti_1 = self.interpolate(p_1[0], p_1[1])
+                        h_2 = self.interpolate(p_2[0], p_2[1])
+
+                        # 5.2 - Diff?rences d'altitude avec le DTM
+                        d_alti_1 = p_1[2] - alti_1
+                        d_2 = p_2[2] - h_2
+
+                        # 5.3 - Test d'intersection avec le DTM
+                        if d_alti_1 * d_2 <= 0:
+                            # Il y a intersection entre la vis?e et le DTM
+                            # 5.3.1 - Calcul de la solution approch?e
+                            d_2 = 2 * self.tol_z  # Init de d_2 > TOL_Z
+                            col_a = p_2[0]
+                            row_a = p_2[1]
+                            z_a = h_2
+
+                            while abs(d_2) > self.tol_z:
+                                # 5.3.1.1 - Coefficient d'interpolation lin?aire de h
+                                c_h = (p_1[2] - alti_1) / ((h_2 - alti_1) - (p_2[2] - p_1[2]))
+
+                                # 5.3.1.2 - Position du point interpole
+                                col_a = p_1[0] + c_h * (p_2[0] - p_1[0])
+                                row_a = p_1[1] + c_h * (p_2[1] - p_1[1])
+                                z_a = p_1[2] + c_h * (p_2[2] - p_1[2])
+
+                                # 5.3.1.3 - Altitude du point interpole
+                                z_v = self.interpolate(col_a, row_a)
+
+                                # 5.3.1.4 - Ecart d'altitude au point interpole
+                                d_2 = z_v - z_a
+
+                                # 5.3.1.5 - Mise a jour
+                                if d_2 < 0:
+                                    # Mise a jour du point haut
+                                    p_1[0] = col_a
+                                    p_1[1] = row_a
+                                    p_1[2] = z_a
+                                    alti_1 = z_v
+
+                                else:
+                                    # Mise ? jour du point bas
+                                    p_2[0] = col_a
+                                    p_2[1] = row_a
+                                    p_2[2] = z_a
+                                    h_2 = z_v
+
+                            # // Fin, retour
+                            p_1[0] = col_a
+                            p_1[1] = row_a
+                            p_1[2] = z_a
+
+                            b_trouve = True
+                            point_r = self.index_to_ter(p_1)
+                            return True, b_trouve, point_r
+
+                # Fin boucle sur les mailles
+
+                # Test si on est toujours dans le cube DTM
+                if a_2 >= 1:
+                    logging.debug("changement de plan")
+                    # Changement de plan
+                    i_0 += 1
+
+                    # Chargement dans p_2 du nouveau sommet
+                    p_2 = los_index[i_0].copy()
+                    h_intersect_p2 = alti[i_0]
+
+                else:
+
+                    # LDD - On a boucl? sur les mailles, on n'a rien trouv? et on n'a pas atteint le plan suivant
+                    # Ca veut dire qu'on sort de l'emprise, pas la peine de continuer
+                    b_trouve = False
+                    return True, b_trouve, point_r
+            # Fin cas general (visee non verticale)
+
+        # Fin boucle sur les sommets
+        # Fin, retour
+        b_trouve = False
+        return True, b_trouve, point_r