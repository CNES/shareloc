#!/usr/bin/env python
# coding: utf8
#
# Copyright (c) 2020 Centre National d'Etudes Spatiales (CNES).
#
# This file is part of Shareloc
# (see https://github.com/CNES/shareloc).
#
# Licensed under the Apache License, Version 2.0 (the "License");
# you may not use this file except in compliance with the License.
# You may obtain a copy of the License at
#
#     http://www.apache.org/licenses/LICENSE-2.0
#
# Unless required by applicable law or agreed to in writing, software
# distributed under the License is distributed on an "AS IS" BASIS,
# WITHOUT WARRANTIES OR CONDITIONS OF ANY KIND, either express or implied.
# See the License for the specific language governing permissions and
# limitations under the License.
#

"""
Test module for localisation class shareloc/localisation.py
"""


import os
import pytest
import numpy as np
from utils import test_path

from shareloc.grid import Grid, coloc
from shareloc.dtm import DTM
from shareloc.rpc.rpc import RPC
from shareloc.localization import Localization


def prepare_loc(alti="geoide", id_scene="P1BP--2017030824934340CP"):
    """
    Read multiH grid
    :param alti: alti validation dir
    :param id_scene: scene euclidium ID
    :return: multi H grid
    :rtype: str
    """
    data_folder = test_path(alti, id_scene)
    # chargement du mnt
    fic = os.path.join(data_folder, "MNT_extrait/mnt_extrait.c1")
    dtmbsq = DTM(fic)
    # chargement des grilles
    gld = os.path.join(data_folder, "grilles_gld_xH/{}_H1.hd".format(id_scene))
    gri = Grid(gld)
    return dtmbsq, gri


@pytest.mark.parametrize("idxcol,idxrow", [(20, 10)])
@pytest.mark.parametrize("row0,col0,steprow,stepcol,nbrow,nbcol", [(100.5, 150.5, 60, 50, 200, 200)])
@pytest.mark.unit_tests
def test_gld_dtm(idxrow, idxcol, row0, col0, steprow, stepcol, nbrow, nbcol):
    """
    Test loc direct grid on dtm function
    """
    dtmbsq, gri = prepare_loc()

    gri_gld = gri.direct_loc_grid_dtm(row0, col0, steprow, stepcol, nbrow, nbcol, dtmbsq)

    lonlatalt = gri_gld[:, idxrow, idxcol]

    row = row0 + steprow * idxrow
    col = col0 + stepcol * idxcol

    valid_lonlatalt = gri.direct_loc_dtm(row, col, dtmbsq)
    print("lon {} lat {} alt {} ".format(lonlatalt[0], lonlatalt[1], lonlatalt[2]))
    print("valid lon {} lat {} alt {} ".format(valid_lonlatalt[0], valid_lonlatalt[1], valid_lonlatalt[2]))
    assert lonlatalt == pytest.approx(valid_lonlatalt, abs=1e-12)


@pytest.mark.parametrize("col,row", [(50.5, 100.5)])
@pytest.mark.parametrize("valid_lon,valid_lat,valid_alt", [(57.21700176041541, 21.959197148974, 238.0)])
@pytest.mark.unit_tests
def test_loc_dir_instersect_cube_dtm(col, row, valid_lon, valid_lat, valid_alt):
    """
    Test direct localization check dtm cube
    """
    dtmbsq, gri = prepare_loc()

    visee = np.zeros((3, gri.nbalt))
    vislonlat = gri.interpolate_grid_in_plani(row, col)
    visee[0, :] = vislonlat[0]
    visee[1, :] = vislonlat[1]
    visee[2, :] = gri.alts_down
    visee = visee.T
    (__, __, position, __) = dtmbsq.intersect_dtm_cube(visee)
    assert position[0] == pytest.approx(valid_lon, abs=1e-12)
    assert position[1] == pytest.approx(valid_lat, abs=1e-12)
    assert position[2] == pytest.approx(valid_alt, abs=1e-12)


@pytest.mark.parametrize("col,row", [(50.5, 100.5)])
@pytest.mark.parametrize("valid_lon,valid_lat", [(57.2169100597702, 21.96277930762832)])
@pytest.mark.unit_tests
def test_loc_dir_interp_visee_unitaire_gld(row, col, valid_lon, valid_lat):
    """
    Test los interpolation
    """
    ___, gri = prepare_loc()
    visee = gri.interpolate_grid_in_plani(row, col)
    print(visee)
    assert visee[0][1] == pytest.approx(valid_lon, abs=1e-12)
    assert visee[1][1] == pytest.approx(valid_lat, abs=1e-12)


@pytest.mark.parametrize("col,row,h", [(50.5, 100.5, 100.0)])
@pytest.mark.parametrize("valid_lon,valid_lat,valid_alt", [(57.2170054518422, 21.9590529453258, 100.0)])
@pytest.mark.unit_tests
def test_sensor_loc_dir_h(col, row, h, valid_lon, valid_lat, valid_alt):
    """
    Test direct localization at constant altitude
    """
    ___, gri = prepare_loc()
    loc = Localization(gri, dtm=None)
    lonlatalt = loc.direct(row, col, h)

    diff_lon = lonlatalt[0] - valid_lon
    diff_lat = lonlatalt[1] - valid_lat
    diff_alt = lonlatalt[2] - valid_alt
    print("direct localization at constant altitude row : {} col {} alt {}".format(row, col, h))
    print("lon {} lat {} alt {} ".format(lonlatalt[0], lonlatalt[1], lonlatalt[2]))
    print("diff_lon {} diff_lat {} diff_alt {}".format(diff_lon, diff_lat, diff_alt))
    assert valid_lon == pytest.approx(lonlatalt[0], abs=1e-12)
    assert valid_lat == pytest.approx(lonlatalt[1], abs=1e-12)
    assert valid_alt == pytest.approx(lonlatalt[2], abs=1e-8)


@pytest.mark.parametrize("col,row,h", [(150.5, 100, 100.0)])
@pytest.mark.unit_tests
def test_sensor_loc_dir_vs_loc_rpc(row, col, h):
    """
    Test direct localization coherence with grid and RPC
    """
    id_scene = "P1BP--2018122638935449CP"
    ___, gri = prepare_loc("ellipsoide", id_scene)
    loc_grid = Localization(gri)
    # init des predicteurs
    lonlatalt = loc_grid.direct(row, col, h)

    data_folder = test_path()
    fichier_dimap = os.path.join(data_folder, "rpc/PHRDIMAP_{}.XML".format(id_scene))

    fctrat = RPC.from_any(fichier_dimap)

    loc_rpc = Localization(fctrat)
    # grid (from physical model) and RP have 0.5 pixel shift
    lonlatalt_rpc = loc_rpc.direct(row - 0.5, col - 0.5, h)

    diff_lon = lonlatalt[0] - lonlatalt_rpc[0]
    diff_lat = lonlatalt[1] - lonlatalt_rpc[1]
    diff_alt = lonlatalt[2] - lonlatalt_rpc[2]
    assert diff_lon == pytest.approx(0.0, abs=1e-7)
    assert diff_lat == pytest.approx(0.0, abs=1e-7)
    assert diff_alt == pytest.approx(0.0, abs=1e-7)


@pytest.mark.parametrize("index_x,index_y", [(10.5, 20.5)])
@pytest.mark.unit_tests
def test_sensor_loc_dir_dtm(index_x, index_y):
    """
    Test direct localization on DTM
    """
    dtmbsq, gri = prepare_loc()
    loc = Localization(gri, dtm=dtmbsq)
<<<<<<< HEAD
    vect_index = [index_x, index_y]
    [lon,lat] = dtmbsq.DTMToTer(vect_index)
    print([lon,lat])
    alt = dtmbsq.Interpolate(index_x, index_y)
=======

    vect_index = [index_x, index_y]
    [lon, lat] = dtmbsq.index_to_ter(vect_index)
    print([lon, lat])
    alt = dtmbsq.interpolate(index_x - 0.5, index_y - 0.5)
>>>>>>> b72c8f53

    row, col, alt, __ = loc.inverse(lon, lat, alt)
    print("row col ", row, col)
    lonlath = loc.direct(row, col)
    assert lon == pytest.approx(lonlath[0], abs=1e-8)
    assert lat == pytest.approx(lonlath[1], abs=1e-8)
    assert alt == pytest.approx(lonlath[2], abs=1e-4)


@pytest.mark.parametrize("valid_row,valid_col", [(50.5, 10.0)])
@pytest.mark.parametrize("lon,lat,alt", [(57.2167252772905, 21.9587514585812, 10.0)])
@pytest.mark.unit_tests
def test_sensor_loc_inv(lon, lat, alt, valid_col, valid_row):
    """
    Test inverse localization
    """

    ___, gri = prepare_loc()

    loc = Localization(gri)
    inv_row, inv_col, h, __ = loc.inverse(lon, lat, alt)

    print("inverse localization  : lon {} lat {} alt {}".format(lon, lat, alt))
    print("row {} col {}  ".format(inv_row, inv_col))
    print("diff_row {} diff_col {} ".format(inv_row - valid_row, inv_col - valid_col))
    assert inv_row == pytest.approx(valid_row, abs=1e-2)
    assert inv_col == pytest.approx(valid_col, abs=1e-2)
    assert h == alt


@pytest.mark.parametrize("lon,lat,alt", [(2.12026631, 31.11245154, 10.0)])
@pytest.mark.unit_tests
def test_sensor_loc_inv_vs_loc_rpc(lon, lat, alt):
    """
    Test direct localization coherence with grid and RPC
    """
    id_scene = "P1BP--2018122638935449CP"
    ___, gri = prepare_loc("ellipsoide", id_scene)
    loc_grid = Localization(gri)

    [row, col, __, __] = loc_grid.inverse(lon, lat, alt)
    data_folder = test_path()
    fichier_dimap = os.path.join(data_folder, "rpc/PHRDIMAP_{}.XML".format(id_scene))

    fctrat = RPC.from_any(fichier_dimap, topleftconvention=True)

    loc_rpc = Localization(fctrat)
    [row_rpc, col_rpc, __] = loc_rpc.inverse(lon, lat, alt)
    diff_row = row_rpc - row
    diff_col = col_rpc - col
    # delta vt 0.5 pixel shift between physical model and rpc OTB
    assert diff_row == pytest.approx(-0.5, abs=1e-2)
    assert diff_col == pytest.approx(-0.5, abs=1e-2)


@pytest.mark.parametrize(
    "col_min_valid",
    [([4.15161251e-02, 1.95057636e-01, 1.10977819e00, -8.35016563e-04, -3.50772271e-02, -9.46432481e-03])],
)
@pytest.mark.parametrize(
    "row_min_valid", [([0.05440845, 1.26513831, -0.36737151, -0.00229532, -0.07459378, -0.02558954])]
)
@pytest.mark.parametrize(
    "col_max_valid",
    [([1.76451389e-02, 2.05533045e-01, 1.11758291e00, -9.50086076e-04, -3.59923603e-02, -1.03291594e-02])],
)
@pytest.mark.parametrize(
    "row_max_valid", [([0.07565692, 1.27499912, -0.36677813, -0.00252395, -0.07539624, -0.0270914])]
)
@pytest.mark.parametrize("valid_offset_lon", [([57.37295223744326, 0.15660032225072484])])
@pytest.mark.parametrize("valid_offset_lat", [([22.066877016445275, 0.14641205050748773])])
@pytest.mark.parametrize("valid_offset_row", [([24913.0, 24912.5])])
@pytest.mark.parametrize("valid_offset_col", [([19975.5, 19975.0])])
@pytest.mark.unit_tests
def test_pred_loc_inv(
    col_min_valid,
    row_min_valid,
    col_max_valid,
    row_max_valid,
    valid_offset_lon,
    valid_offset_lat,
    valid_offset_row,
    valid_offset_col,
):
    """
    Test inverse localization
    """
    # init des predicteurs
    ___, gri = prepare_loc()
    gri.estimate_inverse_loc_predictor()

    assert gri.pred_col_min.flatten() == pytest.approx(col_min_valid, abs=1e-6)
    assert gri.pred_row_min.flatten() == pytest.approx(row_min_valid, abs=1e-6)
    assert gri.pred_col_max.flatten() == pytest.approx(col_max_valid, abs=1e-6)
    assert gri.pred_row_max.flatten() == pytest.approx(row_max_valid, abs=1e-6)
    assert gri.pred_ofset_scale_lon == pytest.approx(valid_offset_lon, abs=1e-12)
    assert gri.pred_ofset_scale_lat == pytest.approx(valid_offset_lat, abs=1e-12)
    assert gri.pred_ofset_scale_row == pytest.approx(valid_offset_row, abs=1e-6)
    assert gri.pred_ofset_scale_col == pytest.approx(valid_offset_col, abs=1e-6)


@pytest.mark.parametrize("col,row", [(50.5, 100.5)])
@pytest.mark.parametrize("valid_lon,valid_lat,valid_alt", [(57.21700367698209, 21.95912227930429, 166.351227229112)])
@pytest.mark.unit_tests
def test_loc_intersection(row, col, valid_lon, valid_lat, valid_alt):
    """
    Test direct localization intersection function
    """
    dtmbsq, gri = prepare_loc()

    visee = np.zeros((3, gri.nbalt))
    vislonlat = gri.interpolate_grid_in_plani(row, col)
    visee[0, :] = vislonlat[0]
    visee[1, :] = vislonlat[1]
    visee[2, :] = gri.alts_down
    visee = visee.T
    (__, __, point_b, alti) = dtmbsq.intersect_dtm_cube(visee)
    (__, __, point_dtm) = dtmbsq.intersection(visee, point_b, alti)
    assert point_dtm[0] == pytest.approx(valid_lon, abs=1e-12)
    assert point_dtm[1] == pytest.approx(valid_lat, abs=1e-12)
    assert point_dtm[2] == pytest.approx(valid_alt, abs=1e-12)


@pytest.mark.parametrize("col,row,h", [(20.5, 150.5, 10.0)])
@pytest.mark.unit_tests
def test_loc_dir_loc_inv(row, col, h):
    """
    Test direct localization followed by inverse one
    """
    ___, gri = prepare_loc()
    # init des predicteurs
    gri.estimate_inverse_loc_predictor()
    (lon, lat, alt) = gri.direct_loc_h(row, col, h)
    inv_row, inv_col, h, valid = gri.inverse_loc(lon, lat, alt)

    print("row {} col {} valid {}".format(inv_row, inv_col, valid))
    assert row == pytest.approx(inv_row, abs=1e-2)
    assert col == pytest.approx(inv_col, abs=1e-2)
    assert valid == 1


# delta vt 0.5 pixel shift between physical model and rpc OTB
@pytest.mark.parametrize(
    "id_scene, rpc, col,row, h, delta_vt",
    [
        ("P1BP--2018122638935449CP", "PHRDIMAP_P1BP--2018122638935449CP.XML", 150.5, 20.5, 10.0, 0.5),
        ("P1BP--2017092838284574CP", "RPC_PHR1B_P_201709281038045_SEN_PRG_FC_178608-001.XML", 150.5, 20.5, 10.0, 0.5),
    ],
)
@pytest.mark.unit_tests
def test_loc_dir_loc_inv_rpc(id_scene, rpc, row, col, h, delta_vt):
    """
    Test direct localization followed by inverse one
    """
    ___, gri = prepare_loc("ellipsoide", id_scene)
    # init des predicteurs
    gri.estimate_inverse_loc_predictor()
    lonlatalt = gri.direct_loc_h(row, col, h)

    data_folder = test_path()
    fichier_dimap = os.path.join(data_folder, "rpc", rpc)

    fctrat = RPC.from_any(fichier_dimap, topleftconvention=True)
    (inv_row, inv_col, __) = fctrat.inverse_loc(lonlatalt[0], lonlatalt[1], lonlatalt[2])
    print("row {} col {}".format(inv_row, inv_col))

    assert row == pytest.approx(inv_row + delta_vt, abs=1e-2)
    assert col == pytest.approx(inv_col + delta_vt, abs=1e-2)


@pytest.mark.parametrize("l0_src,c0_src, steprow_src, stepcol_src,nbrow_src,nbcol_src", [(0.5, 1.5, 10, 100, 20, 20)])
@pytest.mark.parametrize("col,row", [(1, 3)])
@pytest.mark.unit_tests
def test_coloc(l0_src, c0_src, steprow_src, stepcol_src, nbrow_src, nbcol_src, row, col):
    """
    Test coloc function
    """
    dtmbsq, gri = prepare_loc()
    gri.estimate_inverse_loc_predictor()

    gricol = coloc(gri, gri, dtmbsq, [l0_src, c0_src], [steprow_src, stepcol_src], [nbrow_src, nbcol_src])

    assert gricol[0, row, col] == pytest.approx(row * steprow_src + l0_src, 1e-6)
    assert gricol[1, row, col] == pytest.approx(col * stepcol_src + c0_src, 1e-6)


@pytest.mark.parametrize("index_x,index_y", [(10.5, 20.5)])
@pytest.mark.parametrize("valid_alt", [(198.0)])
@pytest.mark.unit_tests
def test_interp_dtm(index_x, index_y, valid_alt):
    """
    Test coloc function
    """
    dtmbsq, ___ = prepare_loc()

    vect_index = [index_x, index_y]
    coords = dtmbsq.index_to_ter(vect_index)
    print(coords)
    alti = dtmbsq.interpolate(index_x - 0.5, index_y - 0.5)
    assert alti == valid_alt


@pytest.mark.parametrize("col,lig,h", [(1000.5, 1500.5, 10.0)])
@pytest.mark.unit_tests
def test_loc_dir_loc_inv_couple(lig, col, h):
    """
    Test direct localization followed by inverse one for phr couple
    """
    id_scene_right = "P1BP--2017092838319324CP"
    ___, gri_right = prepare_loc("ellipsoide", id_scene_right)
    id_scene_left = "P1BP--2017092838284574CP"
    ___, gri_left = prepare_loc("ellipsoide", id_scene_left)
    # init des predicteurs
    gri_right.estimate_inverse_loc_predictor()
    lonlatalt = gri_left.direct_loc_h(lig, col, h)
    inv_lig, inv_col, alt, valid = gri_right.inverse_loc(lonlatalt[0], lonlatalt[1], lonlatalt[2])

    print("lig {} col {} alt {} valid {}".format(inv_lig, inv_col, alt, valid))
    # assert(lig == pytest.approx(inv_lig,abs=1e-2))
    # assert(col == pytest.approx(inv_col,abs=1e-2))
    # assert(valid == 1)<|MERGE_RESOLUTION|>--- conflicted
+++ resolved
@@ -169,18 +169,10 @@
     """
     dtmbsq, gri = prepare_loc()
     loc = Localization(gri, dtm=dtmbsq)
-<<<<<<< HEAD
-    vect_index = [index_x, index_y]
-    [lon,lat] = dtmbsq.DTMToTer(vect_index)
-    print([lon,lat])
-    alt = dtmbsq.Interpolate(index_x, index_y)
-=======
-
     vect_index = [index_x, index_y]
     [lon, lat] = dtmbsq.index_to_ter(vect_index)
     print([lon, lat])
-    alt = dtmbsq.interpolate(index_x - 0.5, index_y - 0.5)
->>>>>>> b72c8f53
+    alt = dtmbsq.interpolate(index_x, index_y)
 
     row, col, alt, __ = loc.inverse(lon, lat, alt)
     print("row col ", row, col)
