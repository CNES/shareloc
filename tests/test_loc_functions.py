#!/usr/bin/env python
# coding: utf8
#
# Copyright (c) 2020 Centre National d'Etudes Spatiales (CNES).
#
# This file is part of Shareloc
# (see https://github.com/CNES/shareloc).
#
# Licensed under the Apache License, Version 2.0 (the "License");
# you may not use this file except in compliance with the License.
# You may obtain a copy of the License at
#
#     http://www.apache.org/licenses/LICENSE-2.0
#
# Unless required by applicable law or agreed to in writing, software
# distributed under the License is distributed on an "AS IS" BASIS,
# WITHOUT WARRANTIES OR CONDITIONS OF ANY KIND, either express or implied.
# See the License for the specific language governing permissions and
# limitations under the License.
#

"""
Test module for localisation class shareloc/localisation.py
"""


import os
import pytest
import numpy as np
from utils import test_path

from shareloc.grid import Grid, coloc
from shareloc.dtm import DTM
from shareloc.rpc.rpc import RPC
from shareloc.localization import Localization
from shareloc.localization import coloc as coloc_rpc


def prepare_loc(alti="geoide", id_scene="P1BP--2017030824934340CP"):
    """
    Read multiH grid
    :param alti: alti validation dir
    :param id_scene: scene euclidium ID
    :return: multi H grid
    :rtype: str
    """
    data_folder = test_path(alti, id_scene)
    # chargement du mnt
    fic = os.path.join(data_folder, "MNT_extrait/mnt_extrait.c1")
    dtmbsq = DTM(fic)
    # chargement des grilles
    gld = os.path.join(data_folder, "grilles_gld_xH/{}_H1.hd".format(id_scene))
    gri = Grid(gld)
    return dtmbsq, gri


@pytest.mark.parametrize("idxcol,idxrow", [(20, 10)])
@pytest.mark.parametrize("row0,col0,steprow,stepcol,nbrow,nbcol", [(100.5, 150.5, 60, 50, 200, 200)])
@pytest.mark.unit_tests
def test_gld_dtm(idxrow, idxcol, row0, col0, steprow, stepcol, nbrow, nbcol):
    """
    Test loc direct grid on dtm function
    """
    dtmbsq, gri = prepare_loc()

    gri_gld = gri.direct_loc_grid_dtm(row0, col0, steprow, stepcol, nbrow, nbcol, dtmbsq)

    lonlatalt = gri_gld[:, idxrow, idxcol]

    row = row0 + steprow * idxrow
    col = col0 + stepcol * idxcol

    valid_lonlatalt = gri.direct_loc_dtm(row, col, dtmbsq)
    print("lon {} lat {} alt {} ".format(lonlatalt[0], lonlatalt[1], lonlatalt[2]))
    print("valid lon {} lat {} alt {} ".format(valid_lonlatalt[0], valid_lonlatalt[1], valid_lonlatalt[2]))
    assert lonlatalt == pytest.approx(valid_lonlatalt, abs=1e-12)


@pytest.mark.parametrize("col,row", [(50.5, 100.5)])
@pytest.mark.parametrize("valid_lon,valid_lat,valid_alt", [(57.21700176041541, 21.959197148974, 238.0)])
@pytest.mark.unit_tests
def test_loc_dir_instersect_cube_dtm(col, row, valid_lon, valid_lat, valid_alt):
    """
    Test direct localization check dtm cube
    """
    dtmbsq, gri = prepare_loc()

    visee = np.zeros((3, gri.nbalt))
    vislonlat = gri.interpolate_grid_in_plani(row, col)
    visee[0, :] = vislonlat[0]
    visee[1, :] = vislonlat[1]
    visee[2, :] = gri.alts_down
    visee = visee.T
    (__, __, position, __) = dtmbsq.intersect_dtm_cube(visee)
    assert position[0] == pytest.approx(valid_lon, abs=1e-12)
    assert position[1] == pytest.approx(valid_lat, abs=1e-12)
    assert position[2] == pytest.approx(valid_alt, abs=1e-12)


@pytest.mark.parametrize("col,row", [(50.5, 100.5)])
@pytest.mark.parametrize("valid_lon,valid_lat", [(57.2169100597702, 21.96277930762832)])
@pytest.mark.unit_tests
def test_loc_dir_interp_visee_unitaire_gld(row, col, valid_lon, valid_lat):
    """
    Test los interpolation
    """
    ___, gri = prepare_loc()
    visee = gri.interpolate_grid_in_plani(row, col)
    print(visee)
    assert visee[0][1] == pytest.approx(valid_lon, abs=1e-12)
    assert visee[1][1] == pytest.approx(valid_lat, abs=1e-12)


@pytest.mark.parametrize("col,row,h", [(50.5, 100.5, 100.0)])
@pytest.mark.parametrize("valid_lon,valid_lat,valid_alt", [(57.2170054518422, 21.9590529453258, 100.0)])
@pytest.mark.unit_tests
def test_sensor_loc_dir_h(col, row, h, valid_lon, valid_lat, valid_alt):
    """
    Test direct localization at constant altitude
    """
    ___, gri = prepare_loc()
    loc = Localization(gri, dtm=None)
    lonlatalt = loc.direct(row, col, h)

    diff_lon = lonlatalt[0] - valid_lon
    diff_lat = lonlatalt[1] - valid_lat
    diff_alt = lonlatalt[2] - valid_alt
    print("direct localization at constant altitude row : {} col {} alt {}".format(row, col, h))
    print("lon {} lat {} alt {} ".format(lonlatalt[0], lonlatalt[1], lonlatalt[2]))
    print("diff_lon {} diff_lat {} diff_alt {}".format(diff_lon, diff_lat, diff_alt))
    assert valid_lon == pytest.approx(lonlatalt[0], abs=1e-12)
    assert valid_lat == pytest.approx(lonlatalt[1], abs=1e-12)
    assert valid_alt == pytest.approx(lonlatalt[2], abs=1e-8)


@pytest.mark.parametrize("col,row,h", [(150.5, 100, 100.0)])
@pytest.mark.unit_tests
def test_sensor_loc_dir_vs_loc_rpc(row, col, h):
    """
    Test direct localization coherence with grid and RPC
    """
    id_scene = "P1BP--2018122638935449CP"
    ___, gri = prepare_loc("ellipsoide", id_scene)
    loc_grid = Localization(gri)
    # init des predicteurs
    lonlatalt = loc_grid.direct(row, col, h)

    data_folder = test_path()
    fichier_dimap = os.path.join(data_folder, "rpc/PHRDIMAP_{}.XML".format(id_scene))

    fctrat = RPC.from_any(fichier_dimap)

    loc_rpc = Localization(fctrat)
    # grid (from physical model) and RP have 0.5 pixel shift
    lonlatalt_rpc = loc_rpc.direct(row - 0.5, col - 0.5, h)

    diff_lon = lonlatalt[0] - lonlatalt_rpc[0]
    diff_lat = lonlatalt[1] - lonlatalt_rpc[1]
    diff_alt = lonlatalt[2] - lonlatalt_rpc[2]
    assert diff_lon == pytest.approx(0.0, abs=1e-7)
    assert diff_lat == pytest.approx(0.0, abs=1e-7)
    assert diff_alt == pytest.approx(0.0, abs=1e-7)


@pytest.mark.parametrize("index_x,index_y", [(10.5, 20.5)])
@pytest.mark.unit_tests
def test_sensor_loc_dir_dtm(index_x, index_y):
    """
    Test direct localization on DTM
    """
    dtmbsq, gri = prepare_loc()
    loc = Localization(gri, dtm=dtmbsq)

    vect_index = [index_x, index_y]
    [lon, lat] = dtmbsq.index_to_ter(vect_index)
    print([lon, lat])
    alt = dtmbsq.interpolate(index_x - 0.5, index_y - 0.5)

    row, col, alt, __ = loc.inverse(lon, lat, alt)
    print("row col ", row, col)
    lonlath = loc.direct(row, col)
    assert lon == pytest.approx(lonlath[0], abs=1e-8)
    assert lat == pytest.approx(lonlath[1], abs=1e-8)
    assert alt == pytest.approx(lonlath[2], abs=1e-4)


@pytest.mark.parametrize("valid_row,valid_col", [(50.5, 10.0)])
@pytest.mark.parametrize("lon,lat,alt", [(57.2167252772905, 21.9587514585812, 10.0)])
@pytest.mark.unit_tests
def test_sensor_loc_inv(lon, lat, alt, valid_col, valid_row):
    """
    Test inverse localization
    """

    ___, gri = prepare_loc()

    loc = Localization(gri)
    inv_row, inv_col, h, __ = loc.inverse(lon, lat, alt)

    print("inverse localization  : lon {} lat {} alt {}".format(lon, lat, alt))
    print("row {} col {}  ".format(inv_row, inv_col))
    print("diff_row {} diff_col {} ".format(inv_row - valid_row, inv_col - valid_col))
    assert inv_row == pytest.approx(valid_row, abs=1e-2)
    assert inv_col == pytest.approx(valid_col, abs=1e-2)
    assert h == alt


@pytest.mark.parametrize("lon,lat,alt", [(2.12026631, 31.11245154, 10.0)])
@pytest.mark.unit_tests
def test_sensor_loc_inv_vs_loc_rpc(lon, lat, alt):
    """
    Test direct localization coherence with grid and RPC
    """
    id_scene = "P1BP--2018122638935449CP"
    ___, gri = prepare_loc("ellipsoide", id_scene)
    loc_grid = Localization(gri)

    [row, col, __, __] = loc_grid.inverse(lon, lat, alt)
    data_folder = test_path()
    fichier_dimap = os.path.join(data_folder, "rpc/PHRDIMAP_{}.XML".format(id_scene))

    fctrat = RPC.from_any(fichier_dimap, topleftconvention=True)

    loc_rpc = Localization(fctrat)
    [row_rpc, col_rpc, __] = loc_rpc.inverse(lon, lat, alt)
    diff_row = row_rpc - row
    diff_col = col_rpc - col
    # delta vt 0.5 pixel shift between physical model and rpc OTB
    assert diff_row == pytest.approx(-0.5, abs=1e-2)
    assert diff_col == pytest.approx(-0.5, abs=1e-2)


@pytest.mark.parametrize(
    "col_min_valid",
    [([4.15161251e-02, 1.95057636e-01, 1.10977819e00, -8.35016563e-04, -3.50772271e-02, -9.46432481e-03])],
)
@pytest.mark.parametrize(
    "row_min_valid", [([0.05440845, 1.26513831, -0.36737151, -0.00229532, -0.07459378, -0.02558954])]
)
@pytest.mark.parametrize(
    "col_max_valid",
    [([1.76451389e-02, 2.05533045e-01, 1.11758291e00, -9.50086076e-04, -3.59923603e-02, -1.03291594e-02])],
)
@pytest.mark.parametrize(
    "row_max_valid", [([0.07565692, 1.27499912, -0.36677813, -0.00252395, -0.07539624, -0.0270914])]
)
@pytest.mark.parametrize("valid_offset_lon", [([57.37295223744326, 0.15660032225072484])])
@pytest.mark.parametrize("valid_offset_lat", [([22.066877016445275, 0.14641205050748773])])
@pytest.mark.parametrize("valid_offset_row", [([24913.0, 24912.5])])
@pytest.mark.parametrize("valid_offset_col", [([19975.5, 19975.0])])
@pytest.mark.unit_tests
def test_pred_loc_inv(
    col_min_valid,
    row_min_valid,
    col_max_valid,
    row_max_valid,
    valid_offset_lon,
    valid_offset_lat,
    valid_offset_row,
    valid_offset_col,
):
    """
    Test inverse localization
    """
    # init des predicteurs
    ___, gri = prepare_loc()
    gri.estimate_inverse_loc_predictor()

    assert gri.pred_col_min.flatten() == pytest.approx(col_min_valid, abs=1e-6)
    assert gri.pred_row_min.flatten() == pytest.approx(row_min_valid, abs=1e-6)
    assert gri.pred_col_max.flatten() == pytest.approx(col_max_valid, abs=1e-6)
    assert gri.pred_row_max.flatten() == pytest.approx(row_max_valid, abs=1e-6)
    assert gri.pred_ofset_scale_lon == pytest.approx(valid_offset_lon, abs=1e-12)
    assert gri.pred_ofset_scale_lat == pytest.approx(valid_offset_lat, abs=1e-12)
    assert gri.pred_ofset_scale_row == pytest.approx(valid_offset_row, abs=1e-6)
    assert gri.pred_ofset_scale_col == pytest.approx(valid_offset_col, abs=1e-6)


@pytest.mark.parametrize("col,row", [(50.5, 100.5)])
@pytest.mark.parametrize("valid_lon,valid_lat,valid_alt", [(57.21700367698209, 21.95912227930429, 166.351227229112)])
@pytest.mark.unit_tests
def test_loc_intersection(row, col, valid_lon, valid_lat, valid_alt):
    """
    Test direct localization intersection function
    """
    dtmbsq, gri = prepare_loc()

    visee = np.zeros((3, gri.nbalt))
    vislonlat = gri.interpolate_grid_in_plani(row, col)
    visee[0, :] = vislonlat[0]
    visee[1, :] = vislonlat[1]
    visee[2, :] = gri.alts_down
    visee = visee.T
    (__, __, point_b, alti) = dtmbsq.intersect_dtm_cube(visee)
    (__, __, point_dtm) = dtmbsq.intersection(visee, point_b, alti)
    assert point_dtm[0] == pytest.approx(valid_lon, abs=1e-12)
    assert point_dtm[1] == pytest.approx(valid_lat, abs=1e-12)
    assert point_dtm[2] == pytest.approx(valid_alt, abs=1e-12)


@pytest.mark.parametrize("col,row,h", [(20.5, 150.5, 10.0)])
@pytest.mark.unit_tests
def test_loc_dir_loc_inv(row, col, h):
    """
    Test direct localization followed by inverse one
    """
    ___, gri = prepare_loc()
    # init des predicteurs
    gri.estimate_inverse_loc_predictor()
    (lon, lat, alt) = gri.direct_loc_h(row, col, h)
    inv_row, inv_col, h, valid = gri.inverse_loc(lon, lat, alt)

    print("row {} col {} valid {}".format(inv_row, inv_col, valid))
    assert row == pytest.approx(inv_row, abs=1e-2)
    assert col == pytest.approx(inv_col, abs=1e-2)
    assert valid == 1


# delta vt 0.5 pixel shift between physical model and rpc OTB
@pytest.mark.parametrize(
    "id_scene, rpc, col,row, h, delta_vt",
    [
        ("P1BP--2018122638935449CP", "PHRDIMAP_P1BP--2018122638935449CP.XML", 150.5, 20.5, 10.0, 0.5),
        ("P1BP--2017092838284574CP", "RPC_PHR1B_P_201709281038045_SEN_PRG_FC_178608-001.XML", 150.5, 20.5, 10.0, 0.5),
    ],
)
@pytest.mark.unit_tests
def test_loc_dir_loc_inv_rpc(id_scene, rpc, row, col, h, delta_vt):
    """
    Test direct localization followed by inverse one
    """
    ___, gri = prepare_loc("ellipsoide", id_scene)
    # init des predicteurs
    gri.estimate_inverse_loc_predictor()
    lonlatalt = gri.direct_loc_h(row, col, h)

    data_folder = test_path()
    fichier_dimap = os.path.join(data_folder, "rpc", rpc)

    fctrat = RPC.from_any(fichier_dimap, topleftconvention=True)
    (inv_row, inv_col, __) = fctrat.inverse_loc(lonlatalt[0], lonlatalt[1], lonlatalt[2])
    print("row {} col {}".format(inv_row, inv_col))

    assert row == pytest.approx(inv_row + delta_vt, abs=1e-2)
    assert col == pytest.approx(inv_col + delta_vt, abs=1e-2)


@pytest.mark.parametrize("l0_src,c0_src, steprow_src, stepcol_src,nbrow_src,nbcol_src", [(0.5, 1.5, 10, 100, 20, 20)])
@pytest.mark.parametrize("col,row", [(1, 3)])
@pytest.mark.unit_tests
def test_coloc(l0_src, c0_src, steprow_src, stepcol_src, nbrow_src, nbcol_src, row, col):
    """
    Test coloc function
    """
    dtmbsq, gri = prepare_loc()
    gri.estimate_inverse_loc_predictor()

    gricol = coloc(gri, gri, dtmbsq, [l0_src, c0_src], [steprow_src, stepcol_src], [nbrow_src, nbcol_src])

    assert gricol[0, row, col] == pytest.approx(row * steprow_src + l0_src, 1e-6)
    assert gricol[1, row, col] == pytest.approx(col * stepcol_src + c0_src, 1e-6)


@pytest.mark.parametrize("index_x,index_y", [(10.5, 20.5)])
@pytest.mark.parametrize("valid_alt", [(198.0)])
@pytest.mark.unit_tests
def test_interp_dtm(index_x, index_y, valid_alt):
    """
    Test coloc function
    """
    dtmbsq, ___ = prepare_loc()

    vect_index = [index_x, index_y]
    coords = dtmbsq.index_to_ter(vect_index)
    print(coords)
    alti = dtmbsq.interpolate(index_x - 0.5, index_y - 0.5)
    assert alti == valid_alt


@pytest.mark.parametrize("col,lig,h", [(1000.5, 1500.5, 10.0)])
@pytest.mark.unit_tests
def test_loc_dir_loc_inv_couple(lig, col, h):
    """
    Test direct localization followed by inverse one for phr couple
    """
    id_scene_right = "P1BP--2017092838319324CP"
    ___, gri_right = prepare_loc("ellipsoide", id_scene_right)
    id_scene_left = "P1BP--2017092838284574CP"
    ___, gri_left = prepare_loc("ellipsoide", id_scene_left)
    # init des predicteurs
    gri_right.estimate_inverse_loc_predictor()
    lonlatalt = gri_left.direct_loc_h(lig, col, h)
    inv_lig, inv_col, alt, valid = gri_right.inverse_loc(lonlatalt[0], lonlatalt[1], lonlatalt[2])

<<<<<<< HEAD
@pytest.mark.parametrize("col,row,alt", [(600, 200, 125)])
def test_colocalization(col, row, alt):
    """
    Test colocalization function using rpc
    """
    from shareloc.localization import coloc as coloc_rpc

    data_folder = test_path()
    id_scene = 'P1BP--2018122638935449CP'
    file_dimap = os.path.join(data_folder, 'rpc/PHRDIMAP_{}.XML'.format(id_scene))
    fctrat = RPC.from_dimap_v1(file_dimap)

    row_coloc, col_coloc, _ = coloc_rpc(fctrat, fctrat, row, col, alt)

    assert (row == pytest.approx(row_coloc, abs=1e-1))
    assert (col == pytest.approx(col_coloc, abs=1e-1))
=======
    print("lig {} col {} alt {} valid {}".format(inv_lig, inv_col, alt, valid))
    # assert(lig == pytest.approx(inv_lig,abs=1e-2))
    # assert(col == pytest.approx(inv_col,abs=1e-2))
    # assert(valid == 1)
>>>>>>> b72c8f53
<|MERGE_RESOLUTION|>--- conflicted
+++ resolved
@@ -390,28 +390,26 @@
     # init des predicteurs
     gri_right.estimate_inverse_loc_predictor()
     lonlatalt = gri_left.direct_loc_h(lig, col, h)
-    inv_lig, inv_col, alt, valid = gri_right.inverse_loc(lonlatalt[0], lonlatalt[1], lonlatalt[2])
-
-<<<<<<< HEAD
-@pytest.mark.parametrize("col,row,alt", [(600, 200, 125)])
-def test_colocalization(col, row, alt):
-    """
-    Test colocalization function using rpc
-    """
-    from shareloc.localization import coloc as coloc_rpc
-
-    data_folder = test_path()
-    id_scene = 'P1BP--2018122638935449CP'
-    file_dimap = os.path.join(data_folder, 'rpc/PHRDIMAP_{}.XML'.format(id_scene))
-    fctrat = RPC.from_dimap_v1(file_dimap)
-
-    row_coloc, col_coloc, _ = coloc_rpc(fctrat, fctrat, row, col, alt)
-
-    assert (row == pytest.approx(row_coloc, abs=1e-1))
-    assert (col == pytest.approx(col_coloc, abs=1e-1))
-=======
-    print("lig {} col {} alt {} valid {}".format(inv_lig, inv_col, alt, valid))
+    inv_lig, inv_col, __, valid = gri_right.inverse_loc(lonlatalt[0], lonlatalt[1], lonlatalt[2])
+
+    print("lig {} col {} valid {}".format(inv_lig, inv_col, valid))
     # assert(lig == pytest.approx(inv_lig,abs=1e-2))
     # assert(col == pytest.approx(inv_col,abs=1e-2))
     # assert(valid == 1)
->>>>>>> b72c8f53
+
+
+@pytest.mark.parametrize("col,row,alt", [(600, 200, 125)])
+def test_colocalization(col, row, alt):
+    """
+    Test colocalization function using rpc
+    """
+
+    data_folder = test_path()
+    id_scene = "P1BP--2018122638935449CP"
+    file_dimap = os.path.join(data_folder, "rpc/PHRDIMAP_{}.XML".format(id_scene))
+    fctrat = RPC.from_dimap_v1(file_dimap)
+
+    row_coloc, col_coloc, _ = coloc_rpc(fctrat, fctrat, row, col, alt)
+
+    assert row == pytest.approx(row_coloc, abs=1e-1)
+    assert col == pytest.approx(col_coloc, abs=1e-1)