--- conflicted
+++ resolved
@@ -14,18 +14,6 @@
 from setuptools import setup, find_packages
 
 # Meta-data.
-<<<<<<< HEAD
-NAME = 'shareloc'
-DESCRIPTION = 'ShareLoc API.'
-URL = 'https://gitlab.cnes.fr/OutilsCommuns/shareloc'
-AUTHOR = 'CNES'
-REQUIRES_PYTHON = '>=3.6.0'
-VERSION = '0.1.0'
-EMAIL = 'TBD'
-LICENSE = 'TBD'
-REQUIREMENTS = ['numpy','gdal','rasterio','xarray','netCDF4', 'numba']
-DESCRIPTION = '''
-=======
 NAME = "shareloc"
 DESCRIPTION = "ShareLoc API."
 URL = "https://gitlab.cnes.fr/OutilsCommuns/shareloc"
@@ -34,10 +22,9 @@
 VERSION = "0.1.0"
 EMAIL = "TBD"
 LICENSE = "TBD"
-REQUIREMENTS = ["numpy", "gdal", "rasterio", "xarray", "netCDF4"]
+REQUIREMENTS = ["numpy", "gdal", "rasterio", "xarray", "netCDF4", "numba"]
 REQUIREMENTS_EXTRA = {"dev": ["pytest", "pylint", "pre-commit", "black"]}
 DESCRIPTION = """
->>>>>>> b72c8f53
 ShareLoc API
 """
 
