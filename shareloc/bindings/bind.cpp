/*
coding: utf8

Copyright (c) 2023 Centre National d'Etudes Spatiales (CNES).

This file is part of shareloc
(see https://github.com/CNES/shareloc).

Licensed under the Apache License, Version 2.0 (the "License");
you may not use this file except in compliance with the License.
You may obtain a copy of the License at

    http://www.apache.org/licenses/LICENSE-2.0

Unless required by applicable law or agreed to in writing, software
distributed under the License is distributed on an "AS IS" BASIS,
WITHOUT WARRANTIES OR CONDITIONS OF ANY KIND, either express or implied.
See the License for the specific language governing permissions and
limitations under the License.
*/

/**
Thes purpose of this module is only to "bind" cpp code.
It gives to the compiler the instructions to compile the usefull cpp code into an .so file
which is callable in a python code as a python module.
*/

#include <pybind11/stl.h>

#include "rpc.hpp"
#include "dtm_intersection.hpp"

namespace py = pybind11;


PYBIND11_MODULE(rpc_c, m) {

    py::class_<DTMIntersection>(m, "DTMIntersection")
<<<<<<< HEAD
        .def(py::init<int,py::array_t<double, py::array::c_style | py::array::forcecast> \
                ,int,int,tuple<double,double,double,double,double,double>>())
        .def("eq_plan", &DTMIntersection::eq_plan)
        .def("ter_to_index", &DTMIntersection::ter_to_index)
        .def("ter_to_indexs", &DTMIntersection::ter_to_indexs)
        .def("index_to_ter", &DTMIntersection::index_to_ter)
        .def("interpolate", &DTMIntersection::interpolate)
        .def("intersect_dtm_cube", &DTMIntersection::intersect_dtm_cube)
        .def("intersection", &DTMIntersection::intersection)
        .def("get_alt_data", &DTMIntersection::get_alt_data)
        .def("get_alt_min", &DTMIntersection::get_alt_min)
        .def("get_alt_max", &DTMIntersection::get_alt_max)
        .def("get_plane_coef_a", &DTMIntersection::get_plane_coef_a)
        .def("get_plane_coef_b", &DTMIntersection::get_plane_coef_b)
        .def("get_plane_coef_c", &DTMIntersection::get_plane_coef_c)
        .def("get_plane_coef_d", &DTMIntersection::get_plane_coef_d)
        .def("get_alt_min_cell", &DTMIntersection::get_alt_min_cell)
        .def("get_alt_max_cell", &DTMIntersection::get_alt_max_cell)
        .def("get_tol_z", &DTMIntersection::get_tol_z)
        .def("get_epsg", &DTMIntersection::get_epsg)
        .def("get_plans", &DTMIntersection::get_plans)
        .def("get_trans_inv", &DTMIntersection::get_trans_inv)
        .def("get_transform", &DTMIntersection::get_transform)
        .def("get_nb_rows", &DTMIntersection::get_nb_rows)
        .def("get_nb_columns", &DTMIntersection::get_nb_columns);

    py::class_<GeoModelTemplate>(m, "GeoModelTemplate")
        .def(py::init<>())
        .def("direct_loc_h", &GeoModelTemplate::direct_loc_h)
        .def("direct_loc_dtm", &GeoModelTemplate::direct_loc_dtm)
        .def("inverse_loc", &GeoModelTemplate::inverse_loc);
=======
        .def(py::init<std::array<double, 20>>())
        .def("eq_plan",            &DTMIntersection::eq_plan)
        .def("ter_to_index",       &DTMIntersection::ter_to_index)
        .def("ter_to_indexs",      &DTMIntersection::ter_to_indexs)
        .def("index_to_ter",       &DTMIntersection::index_to_ter)
        .def("get_alt_offset",     &DTMIntersection::get_alt_offset)
        .def("interpolate",        &DTMIntersection::interpolate)
        .def("intersect_dtm_cube", &DTMIntersection::intersect_dtm_cube)
        .def("intersection",       &DTMIntersection::intersection);
>>>>>>> 41216de4

    py::class_<RPC>(m, "RPC")
        .def(py::init<bool,
                bool,
                std::array<double, 20>,
                std::array<double, 20>,
                std::array<double, 20>,
                std::array<double, 20>,
                std::array<double, 20>,
                std::array<double, 20>,
                std::array<double, 20>,
                std::array<double, 20>,
                std::array<double, 10>>())
        .def("direct_loc_h", &RPC::direct_loc_h)//spécifier le type le type d'entrée
        .def("direct_loc_grid_h", &RPC::direct_loc_grid_h)
        .def("direct_loc_dtm", &RPC::direct_loc_dtm)
        .def("inverse_loc",py::overload_cast<double, double, double>(&RPC::inverse_loc, py::const_) )
        .def("inverse_loc",py::overload_cast<std::vector<double> const&, std::vector<double> const&, std::vector<double> const&>(&RPC::inverse_loc, py::const_) )

        .def("filter_coordinates", &RPC::filter_coordinates)

        .def("compute_loc_inverse_derivates",
                (std::tuple<double,double,double,double> (RPC::*)
                 (double,double,double)) &RPC::compute_loc_inverse_derivates)

        .def("direct_loc_inverse_iterative", &RPC::direct_loc_inverse_iterative)
        .def("get_alt_min_max", &RPC::get_alt_min_max)
        .def("los_extrema", &RPC::los_extrema)
        .def("get_num_col", &RPC::get_num_col)
        .def("get_den_col", &RPC::get_den_col)
        .def("get_num_row", &RPC::get_num_row)
        .def("get_den_row", &RPC::get_den_row)
        .def("get_num_lon", &RPC::get_num_lon)
        .def("get_den_lon", &RPC::get_den_lon)
        .def("get_num_lat", &RPC::get_num_lat)
        .def("get_den_lat", &RPC::get_den_lat)
        .def("get_offset_row", &RPC::get_offset_row)
        .def("get_scale_row", &RPC::get_scale_row)
        .def("get_offset_col", &RPC::get_offset_col)
        .def("get_scale_col", &RPC::get_scale_col)
        .def("get_offset_alt", &RPC::get_offset_alt)
        .def("get_scale_alt", &RPC::get_scale_alt)
        .def("get_offset_lon", &RPC::get_offset_lon)
        .def("get_scale_lon", &RPC::get_scale_lon)
        .def("get_offset_lat", &RPC::get_offset_lat)
        .def("get_scale_lat", &RPC::get_scale_lat);

    //m.doc() = "Pybind hello world"; // optional module docstring
    m.def("polynomial_equation", &polynomial_equation, "Compute polynomial equation");

    m.def("compute_rational_function_polynomial_unitary",
            &compute_rational_function_polynomial_unitary,
            "Compute rational function polynomial for only one point");

    m.def("compute_rational_function_polynomial", &compute_rational_function_polynomial,
            "Compute rational function polynomial. Useful to compute direct and inverse localization"
            "using direct or inverse RPC.");

    m.def("derivative_polynomial_latitude", &derivative_polynomial_latitude,
            "Compute latitude derivative polynomial equation");

    m.def("derivative_polynomial_longitude", &derivative_polynomial_longitude,
<<<<<<< HEAD
    "Compute longitude derivative polynomial equation");

    m.def("init_min_max", &init_min_max,
    "init_min_max");

=======
            "Compute longitude derivative polynomial equation");
>>>>>>> 41216de4
}

//c++ -O3 -Wall -Wextra -shared -std=c++20 -march=native -fPIC $(python3 -m pybind11 --includes)
//bind.cpp -o rpc_c$(python3-config --extension-suffix)

// c++ -w -O3 -Wall -Wextra -shared -std=c++20 -march=native -fPIC
//$(python3 -m pybind11 --includes) bind.cpp -o rpc_c$(python3-config --extension-suffix)<|MERGE_RESOLUTION|>--- conflicted
+++ resolved
@@ -36,9 +36,8 @@
 PYBIND11_MODULE(rpc_c, m) {
 
     py::class_<DTMIntersection>(m, "DTMIntersection")
-<<<<<<< HEAD
         .def(py::init<int,py::array_t<double, py::array::c_style | py::array::forcecast> \
-                ,int,int,tuple<double,double,double,double,double,double>>())
+                ,int,int,std::tuple<double,double,double,double,double,double>>())
         .def("eq_plan", &DTMIntersection::eq_plan)
         .def("ter_to_index", &DTMIntersection::ter_to_index)
         .def("ter_to_indexs", &DTMIntersection::ter_to_indexs)
@@ -62,23 +61,6 @@
         .def("get_transform", &DTMIntersection::get_transform)
         .def("get_nb_rows", &DTMIntersection::get_nb_rows)
         .def("get_nb_columns", &DTMIntersection::get_nb_columns);
-
-    py::class_<GeoModelTemplate>(m, "GeoModelTemplate")
-        .def(py::init<>())
-        .def("direct_loc_h", &GeoModelTemplate::direct_loc_h)
-        .def("direct_loc_dtm", &GeoModelTemplate::direct_loc_dtm)
-        .def("inverse_loc", &GeoModelTemplate::inverse_loc);
-=======
-        .def(py::init<std::array<double, 20>>())
-        .def("eq_plan",            &DTMIntersection::eq_plan)
-        .def("ter_to_index",       &DTMIntersection::ter_to_index)
-        .def("ter_to_indexs",      &DTMIntersection::ter_to_indexs)
-        .def("index_to_ter",       &DTMIntersection::index_to_ter)
-        .def("get_alt_offset",     &DTMIntersection::get_alt_offset)
-        .def("interpolate",        &DTMIntersection::interpolate)
-        .def("intersect_dtm_cube", &DTMIntersection::intersect_dtm_cube)
-        .def("intersection",       &DTMIntersection::intersection);
->>>>>>> 41216de4
 
     py::class_<RPC>(m, "RPC")
         .def(py::init<bool,
@@ -141,15 +123,11 @@
             "Compute latitude derivative polynomial equation");
 
     m.def("derivative_polynomial_longitude", &derivative_polynomial_longitude,
-<<<<<<< HEAD
     "Compute longitude derivative polynomial equation");
 
     m.def("init_min_max", &init_min_max,
     "init_min_max");
 
-=======
-            "Compute longitude derivative polynomial equation");
->>>>>>> 41216de4
 }
 
 //c++ -O3 -Wall -Wextra -shared -std=c++20 -march=native -fPIC $(python3 -m pybind11 --includes)
