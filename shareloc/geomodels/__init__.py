#!/usr/bin/env python
# coding: utf8
#
# Copyright (c) 2023 Centre National d'Etudes Spatiales (CNES).
#
# This file is part of Shareloc
# (see https://github.com/CNES/shareloc).
#
# Licensed under the Apache License, Version 2.0 (the "License");
# you may not use this file except in compliance with the License.
# You may obtain a copy of the License at
#
#     http://www.apache.org/licenses/LICENSE-2.0
#
# Unless required by applicable law or agreed to in writing, software
# distributed under the License is distributed on an "AS IS" BASIS,
# WITHOUT WARRANTIES OR CONDITIONS OF ANY KIND, either express or implied.
# See the License for the specific language governing permissions and
# limitations under the License.
#
"""
Shareloc geomodels module
<<<<<<< HEAD
Imports are used to simplify calls to module API.
"""

import rpc_c

from . import grid, rpc, rpc_optim
from .geomodel import GeoModel

__all__ = ["rpc", "grid", "GeoModel", "rpc_c", "rpc_optim"]  # To avoid flake8 F401
=======
Imports are used to simplify calls to module API Coregistration.
"""
# Demcompare imports
from . import grid, rpc
from .geomodel import GeoModel

__all__ = ["rpc", "grid", "GeoModel"]  # To avoid flake8 F401
>>>>>>> 528aa383
<|MERGE_RESOLUTION|>--- conflicted
+++ resolved
@@ -20,22 +20,10 @@
 #
 """
 Shareloc geomodels module
-<<<<<<< HEAD
-Imports are used to simplify calls to module API.
-"""
-
-import rpc_c
-
-from . import grid, rpc, rpc_optim
-from .geomodel import GeoModel
-
-__all__ = ["rpc", "grid", "GeoModel", "rpc_c", "rpc_optim"]  # To avoid flake8 F401
-=======
 Imports are used to simplify calls to module API Coregistration.
 """
 # Demcompare imports
 from . import grid, rpc
 from .geomodel import GeoModel
 
-__all__ = ["rpc", "grid", "GeoModel"]  # To avoid flake8 F401
->>>>>>> 528aa383
+__all__ = ["rpc", "grid", "GeoModel"]  # To avoid flake8 F401