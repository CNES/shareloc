#!/usr/bin/env python
# coding: utf8
#
# Copyright (c) 2020 Centre National d'Etudes Spatiales (CNES).
#
# This file is part of Shareloc
# (see https://github.com/CNES/shareloc).
#
# Licensed under the Apache License, Version 2.0 (the "License");
# you may not use this file except in compliance with the License.
# You may obtain a copy of the License at
#
#     http://www.apache.org/licenses/LICENSE-2.0
#
# Unless required by applicable law or agreed to in writing, software
# distributed under the License is distributed on an "AS IS" BASIS,
# WITHOUT WARRANTIES OR CONDITIONS OF ANY KIND, either express or implied.
# See the License for the specific language governing permissions and
# limitations under the License.
#

"""
Test module for rectification grid interpolation class shareloc/rectification/rectification_grid.py
"""

import os
import pytest
import numpy as np

<<<<<<< HEAD
from shareloc.rectification.rectification_grid import rectification_grid
from shareloc.rectification.rectification import *
from shareloc.image.image import Image
from shareloc.rpc.rpc import RPC
import rasterio

    
@pytest.mark.parametrize("row,col", [(15,0)])
=======
from shareloc.rectification.rectification_grid import RectificationGrid


@pytest.mark.parametrize("row,col", [(15, 0)])
>>>>>>> b72c8f53
@pytest.mark.unit_tests
def test_rectification_grid_interpolation_one_point(row, col):
    """
    Test interpolation on rectification grid
    """
    id_scene_right = "P1BP--2017092838319324CP"
    grid_filename = os.path.join(os.environ["TESTPATH"], "rectification_grids", "grid_{}.tif".format(id_scene_right))
    rectif_grid = RectificationGrid(grid_filename)
    # value at position [15,15]
    value_row = np.sum(rectif_grid.row_positions[0, 0:2]) / 2.0
    value_col = np.sum(rectif_grid.col_positions[0, 0:2]) / 2.0
    coords = rectif_grid.interpolate((col, row))
    assert value_row == pytest.approx(coords[0, 1], abs=1e-4)
    assert value_col == pytest.approx(coords[0, 0], abs=1e-4)


@pytest.mark.unit_tests
def test_rectification_grid_interpolation():
    """
    Test interpolation on rectification grid
    """
    id_scene_right = "P1BP--2017092838319324CP"
    grid_filename = os.path.join(os.environ["TESTPATH"], "rectification_grids", "grid_{}.tif".format(id_scene_right))

    rectif_grid = RectificationGrid(grid_filename)
    # value at position [15,15]

    value_row = np.sum(rectif_grid.row_positions[0:2, 0:2]) / 4.0
    value_col = np.sum(rectif_grid.col_positions[0:2, 0:2]) / 4.0
    sensor_positions = np.zeros((2, 2))
    sensor_positions[0, :] = [15.0, 15.0]
    sensor_positions[1, :] = [0.0, 0.0]
    coords = rectif_grid.interpolate(sensor_positions)
    assert value_col == pytest.approx(coords[0, 0], abs=1e-4)
    assert value_row == pytest.approx(coords[0, 1], abs=1e-4)


@pytest.mark.unit_tests
def test_rectification_grid_extrapolation():
    """
    Test interpolation on rectification grid
    """
    grid_filename = os.path.join(os.environ["TESTPATH"], "rectification_grids", "left_epipolar_grid_ventoux.tif")
    rectif_grid = RectificationGrid(grid_filename)

    sensor_positions = np.zeros((2, 2))
    sensor_positions[0, :] = [30.0, -10.0]
    sensor_positions[1, :] = [30.0, 691.0]
    coords = rectif_grid.interpolate(sensor_positions)
<<<<<<< HEAD
    assert(5065.72347005208303016 == pytest.approx(coords[0,1],abs=1e-10))
    assert(4883.84894205729142413474619389 == pytest.approx(coords[1,1],abs=1e-10))


@pytest.mark.unit_tests
def test_prepare_rectification():
    """
    Test prepare rectification : check grids size, epipolar image size, and left epipolar starting point
    """
    left_im = Image(os.path.join(os.environ["TESTPATH"], "rectification", "left_image.tif"))

    geom_model_left = RPC.from_any(os.path.join(os.environ["TESTPATH"], "rectification", "left_image.geom"),
                                   topleftconvention=True)
    geom_model_right = RPC.from_any(os.path.join(os.environ["TESTPATH"], "rectification", "right_image.geom"),
                                    topleftconvention=True)

    epi_step = 30
    elevation_offset = 50
    grid_spacing, grid_size, rectified_image_size, left_epi_origin = prepare_rectification(left_im, geom_model_left,
                                                                                           geom_model_right, epi_step,
                                                                                           elevation_offset)
    # check size of the epipolar grids
    assert grid_size[0] == 22
    assert grid_size[1] == 22

    # check size of rectified images
    assert rectified_image_size[0] == 612
    assert rectified_image_size[1] == 612

    # check the first epipolare point in the left image
    # ground truth values from OTB
    otb_OutputOriginInLeftImage = [5625.78139593690139008685946465, 5034.15635707952696975553408265, 0]

    # OTB convention is [col, row, altitude], shareloc convention is [row, col, altitude]
    assert (otb_OutputOriginInLeftImage[1] == pytest.approx(left_epi_origin[0], abs=1e-1))
    assert (otb_OutputOriginInLeftImage[0] == pytest.approx(left_epi_origin[1], abs=1e-1))

    assert left_epi_origin[2] == otb_OutputOriginInLeftImage[2]


@pytest.mark.unit_tests
def test_compute_stereorectification_epipolar_grids():
    """
    Test epipolar grids generation : check epipolar grids, epipolar image size, mean_baseline_ratio
    """
    left_im = Image(os.path.join(os.environ["TESTPATH"], "rectification", "left_image.tif"))
    right_im = Image(os.path.join(os.environ["TESTPATH"], "rectification", "right_image.tif"))

    geom_model_left = RPC.from_any(os.path.join(os.environ["TESTPATH"], "rectification", "left_image.geom"),
                                   topleftconvention=True)
    geom_model_right = RPC.from_any(os.path.join(os.environ["TESTPATH"], "rectification", "right_image.geom"),
                                    topleftconvention=True)

    epi_step = 30
    elevation_offset = 50
    left_grid, right_grid, img_size_row, img_size_col, mean_br = \
        compute_stereorectification_epipolar_grids(left_im, geom_model_left, right_im, geom_model_right, epi_step,
                                                   elevation_offset)

    gt_left_grid = rasterio.open(os.path.join(os.environ["TESTPATH"], "rectification", "gt_left_grid.tif")).read()
    gt_right_grid = rasterio.open(os.path.join(os.environ["TESTPATH"], "rectification", "gt_right_grid.tif")).read()

    # Check epipolar grids
    # OTB convention is [col, row], shareloc convention is [row, col]
    assert (gt_left_grid[1] == pytest.approx(left_grid.data[0, :, :], abs=1e-2))
    assert (gt_left_grid[0] == pytest.approx(left_grid.data[1, :, :], abs=1e-2))

    assert (gt_right_grid[1] == pytest.approx(right_grid.data[0, :, :], abs=1e-2))
    assert (gt_right_grid[0] == pytest.approx(right_grid.data[1, :, :], abs=1e-2))

    # Check size of rectified images
    assert img_size_row == 612
    assert img_size_col == 612

    # Check mean_baseline_ratio
    # ground truth mean baseline ratio from OTB
    gt_mean_br = 0.704004705
    assert (mean_br == pytest.approx(gt_mean_br, abs=1e-5))


@pytest.mark.unit_tests
def test_rectification_moving_along_line():
    """
    Test moving along line in epipolar geometry
    """
    geom_model_left = RPC.from_any(os.path.join(os.environ["TESTPATH"], "rectification", "left_image.geom"),
                                   topleftconvention=True)
    geom_model_right = RPC.from_any(os.path.join(os.environ["TESTPATH"], "rectification", "right_image.geom"),
                                    topleftconvention=True)

    current_left_coords = np.array([[5000.5, 5000.5, 0.]], dtype=np.float64)
    mean_spacing = 1
    epi_step = 1
    alphas = 0

    # ground truth next pixel
    # col pixel size of the image
    col_pixel_size = 1.
    gt_next_cords = np.array([[5000.5, 5000.5 + col_pixel_size, 0.]], dtype=np.float64)

    next_cords, _ = moving_along_lines(geom_model_left, geom_model_right, current_left_coords, mean_spacing, epi_step,
                                       alphas)

    np.testing.assert_array_equal(gt_next_cords, next_cords)


@pytest.mark.unit_tests
def test_rectification_moving_to_next_line():
    """
    Test moving to next line in epipolar geometry
    """
    geom_model_left = RPC.from_any(os.path.join(os.environ["TESTPATH"], "rectification", "left_image.geom"),
                                   topleftconvention=True)
    geom_model_right = RPC.from_any(os.path.join(os.environ["TESTPATH"], "rectification", "right_image.geom"),
                                    topleftconvention=True)

    current_left_coords = np.array([5000.5, 5000.5, 0.], dtype=np.float64)
    mean_spacing = 1
    epi_step = 1
    alphas = 0

    # ground truth next pixel
    # row pixel size of the image
    row_pixel_size = 1.
    gt_next_cords = np.array([5000.5 + row_pixel_size, 5000.5, 0.], dtype=np.float64)

    next_cords, _ = moving_to_next_line(geom_model_left, geom_model_right, current_left_coords, mean_spacing, epi_step,
                                        alphas)

    np.testing.assert_array_equal(gt_next_cords, next_cords)


@pytest.mark.unit_tests
def test_epipolar_angle():
    """
    test epipolar angle computation
    """
    # First case : same column, positive direction [row, col, alt]
    start_line_1 = np.array([1, 0, 0])
    end_line_1 = np.array([2, 0, 0])

    gt_alpha_1 = math.pi / 2.
    alpha = compute_epipolar_angle(end_line_1, start_line_1)
    assert alpha == gt_alpha_1

    # Second case : same column, negative direction [row, col, alt]
    start_line_2 = np.array([2, 0, 0])
    end_line_2 = np.array([1, 0, 0])

    gt_alpha_2 = - (math.pi / 2.)
    alpha = compute_epipolar_angle(end_line_2, start_line_2)
    assert alpha == gt_alpha_2

    # Third case : different column, positive direction [row, col, alt]
    start_line_3 = np.array([2, 0, 0])
    end_line_3 = np.array([1, 1, 0])

    slope = (1 - 2) / (1 - 0)

    gt_alpha_3 = np.arctan(slope)
    alpha = compute_epipolar_angle(end_line_3, start_line_3)
    assert alpha == gt_alpha_3

    # Fourth case : different column, negative direction [row, col, alt]
    start_line_4 = np.array([2, 1, 0])
    end_line_4 = np.array([1, 0, 0])

    slope = (1 - 2) / (0 - 1)
    gt_alpha_4 = math.pi + np.arctan(slope)
    alpha = compute_epipolar_angle(end_line_4, start_line_4)
    assert alpha == gt_alpha_4

    # With multiple point
    start_lines = np.stack((start_line_1, start_line_2, start_line_3, start_line_4))
    end_lines = np.stack((end_line_1, end_line_2, end_line_3, end_line_4))
    gt_alphas = np.stack((gt_alpha_1, gt_alpha_2, gt_alpha_3, gt_alpha_4))

    alphas = compute_epipolar_angle(end_lines, start_lines)
    np.testing.assert_array_equal(alphas, gt_alphas)
=======
    assert pytest.approx(coords[0, 1], abs=1e-10) == 5065.72347005208303016
    assert pytest.approx(coords[1, 1], abs=1e-10) == 4883.84894205729142413474619389
>>>>>>> b72c8f53
<|MERGE_RESOLUTION|>--- conflicted
+++ resolved
@@ -24,24 +24,24 @@
 """
 
 import os
+import math
 import pytest
 import numpy as np
-
-<<<<<<< HEAD
-from shareloc.rectification.rectification_grid import rectification_grid
-from shareloc.rectification.rectification import *
+import rasterio
+
+from shareloc.rpc.rpc import RPC
+from shareloc.rectification.rectification_grid import RectificationGrid
+from shareloc.rectification.rectification import (
+    compute_epipolar_angle,
+    moving_along_lines,
+    moving_to_next_line,
+    prepare_rectification,
+    compute_stereorectification_epipolar_grids,
+)
 from shareloc.image.image import Image
-from shareloc.rpc.rpc import RPC
-import rasterio
-
-    
-@pytest.mark.parametrize("row,col", [(15,0)])
-=======
-from shareloc.rectification.rectification_grid import RectificationGrid
 
 
 @pytest.mark.parametrize("row,col", [(15, 0)])
->>>>>>> b72c8f53
 @pytest.mark.unit_tests
 def test_rectification_grid_interpolation_one_point(row, col):
     """
@@ -91,9 +91,8 @@
     sensor_positions[0, :] = [30.0, -10.0]
     sensor_positions[1, :] = [30.0, 691.0]
     coords = rectif_grid.interpolate(sensor_positions)
-<<<<<<< HEAD
-    assert(5065.72347005208303016 == pytest.approx(coords[0,1],abs=1e-10))
-    assert(4883.84894205729142413474619389 == pytest.approx(coords[1,1],abs=1e-10))
+    assert pytest.approx(coords[0, 1], abs=1e-10) == 5065.72347005208303016
+    assert pytest.approx(coords[1, 1], abs=1e-10) == 4883.84894205729142413474619389
 
 
 @pytest.mark.unit_tests
@@ -103,33 +102,35 @@
     """
     left_im = Image(os.path.join(os.environ["TESTPATH"], "rectification", "left_image.tif"))
 
-    geom_model_left = RPC.from_any(os.path.join(os.environ["TESTPATH"], "rectification", "left_image.geom"),
-                                   topleftconvention=True)
-    geom_model_right = RPC.from_any(os.path.join(os.environ["TESTPATH"], "rectification", "right_image.geom"),
-                                    topleftconvention=True)
+    geom_model_left = RPC.from_any(
+        os.path.join(os.environ["TESTPATH"], "rectification", "left_image.geom"), topleftconvention=True
+    )
+    geom_model_right = RPC.from_any(
+        os.path.join(os.environ["TESTPATH"], "rectification", "right_image.geom"), topleftconvention=True
+    )
 
     epi_step = 30
     elevation_offset = 50
-    grid_spacing, grid_size, rectified_image_size, left_epi_origin = prepare_rectification(left_im, geom_model_left,
-                                                                                           geom_model_right, epi_step,
-                                                                                           elevation_offset)
+    __, grid_size, rectified_image_size, left_epi_origin = prepare_rectification(
+        left_im, geom_model_left, geom_model_right, epi_step, elevation_offset
+    )
     # check size of the epipolar grids
     assert grid_size[0] == 22
     assert grid_size[1] == 22
 
-    # check size of rectified images
+    #  check size of rectified images
     assert rectified_image_size[0] == 612
     assert rectified_image_size[1] == 612
 
     # check the first epipolare point in the left image
     # ground truth values from OTB
-    otb_OutputOriginInLeftImage = [5625.78139593690139008685946465, 5034.15635707952696975553408265, 0]
+    otb_output_origin_in_left_image = [5625.78139593690139008685946465, 5034.15635707952696975553408265, 0]
 
     # OTB convention is [col, row, altitude], shareloc convention is [row, col, altitude]
-    assert (otb_OutputOriginInLeftImage[1] == pytest.approx(left_epi_origin[0], abs=1e-1))
-    assert (otb_OutputOriginInLeftImage[0] == pytest.approx(left_epi_origin[1], abs=1e-1))
-
-    assert left_epi_origin[2] == otb_OutputOriginInLeftImage[2]
+    assert otb_output_origin_in_left_image[1] == pytest.approx(left_epi_origin[0], abs=1e-1)
+    assert otb_output_origin_in_left_image[0] == pytest.approx(left_epi_origin[1], abs=1e-1)
+
+    assert left_epi_origin[2] == otb_output_origin_in_left_image[2]
 
 
 @pytest.mark.unit_tests
@@ -140,36 +141,38 @@
     left_im = Image(os.path.join(os.environ["TESTPATH"], "rectification", "left_image.tif"))
     right_im = Image(os.path.join(os.environ["TESTPATH"], "rectification", "right_image.tif"))
 
-    geom_model_left = RPC.from_any(os.path.join(os.environ["TESTPATH"], "rectification", "left_image.geom"),
-                                   topleftconvention=True)
-    geom_model_right = RPC.from_any(os.path.join(os.environ["TESTPATH"], "rectification", "right_image.geom"),
-                                    topleftconvention=True)
+    geom_model_left = RPC.from_any(
+        os.path.join(os.environ["TESTPATH"], "rectification", "left_image.geom"), topleftconvention=True
+    )
+    geom_model_right = RPC.from_any(
+        os.path.join(os.environ["TESTPATH"], "rectification", "right_image.geom"), topleftconvention=True
+    )
 
     epi_step = 30
     elevation_offset = 50
-    left_grid, right_grid, img_size_row, img_size_col, mean_br = \
-        compute_stereorectification_epipolar_grids(left_im, geom_model_left, right_im, geom_model_right, epi_step,
-                                                   elevation_offset)
+    left_grid, right_grid, img_size_row, img_size_col, mean_br = compute_stereorectification_epipolar_grids(
+        left_im, geom_model_left, right_im, geom_model_right, epi_step, elevation_offset
+    )
 
     gt_left_grid = rasterio.open(os.path.join(os.environ["TESTPATH"], "rectification", "gt_left_grid.tif")).read()
     gt_right_grid = rasterio.open(os.path.join(os.environ["TESTPATH"], "rectification", "gt_right_grid.tif")).read()
 
     # Check epipolar grids
     # OTB convention is [col, row], shareloc convention is [row, col]
-    assert (gt_left_grid[1] == pytest.approx(left_grid.data[0, :, :], abs=1e-2))
-    assert (gt_left_grid[0] == pytest.approx(left_grid.data[1, :, :], abs=1e-2))
-
-    assert (gt_right_grid[1] == pytest.approx(right_grid.data[0, :, :], abs=1e-2))
-    assert (gt_right_grid[0] == pytest.approx(right_grid.data[1, :, :], abs=1e-2))
-
-    # Check size of rectified images
+    assert gt_left_grid[1] == pytest.approx(left_grid.data[0, :, :], abs=1e-2)
+    assert gt_left_grid[0] == pytest.approx(left_grid.data[1, :, :], abs=1e-2)
+
+    assert gt_right_grid[1] == pytest.approx(right_grid.data[0, :, :], abs=1e-2)
+    assert gt_right_grid[0] == pytest.approx(right_grid.data[1, :, :], abs=1e-2)
+
+    #  Check size of rectified images
     assert img_size_row == 612
     assert img_size_col == 612
 
-    # Check mean_baseline_ratio
+    #  Check mean_baseline_ratio
     # ground truth mean baseline ratio from OTB
     gt_mean_br = 0.704004705
-    assert (mean_br == pytest.approx(gt_mean_br, abs=1e-5))
+    assert mean_br == pytest.approx(gt_mean_br, abs=1e-5)
 
 
 @pytest.mark.unit_tests
@@ -177,23 +180,26 @@
     """
     Test moving along line in epipolar geometry
     """
-    geom_model_left = RPC.from_any(os.path.join(os.environ["TESTPATH"], "rectification", "left_image.geom"),
-                                   topleftconvention=True)
-    geom_model_right = RPC.from_any(os.path.join(os.environ["TESTPATH"], "rectification", "right_image.geom"),
-                                    topleftconvention=True)
-
-    current_left_coords = np.array([[5000.5, 5000.5, 0.]], dtype=np.float64)
+    geom_model_left = RPC.from_any(
+        os.path.join(os.environ["TESTPATH"], "rectification", "left_image.geom"), topleftconvention=True
+    )
+    geom_model_right = RPC.from_any(
+        os.path.join(os.environ["TESTPATH"], "rectification", "right_image.geom"), topleftconvention=True
+    )
+
+    current_left_coords = np.array([[5000.5, 5000.5, 0.0]], dtype=np.float64)
     mean_spacing = 1
     epi_step = 1
     alphas = 0
 
     # ground truth next pixel
     # col pixel size of the image
-    col_pixel_size = 1.
-    gt_next_cords = np.array([[5000.5, 5000.5 + col_pixel_size, 0.]], dtype=np.float64)
-
-    next_cords, _ = moving_along_lines(geom_model_left, geom_model_right, current_left_coords, mean_spacing, epi_step,
-                                       alphas)
+    col_pixel_size = 1.0
+    gt_next_cords = np.array([[5000.5, 5000.5 + col_pixel_size, 0.0]], dtype=np.float64)
+
+    next_cords, _ = moving_along_lines(
+        geom_model_left, geom_model_right, current_left_coords, mean_spacing, epi_step, alphas
+    )
 
     np.testing.assert_array_equal(gt_next_cords, next_cords)
 
@@ -203,23 +209,26 @@
     """
     Test moving to next line in epipolar geometry
     """
-    geom_model_left = RPC.from_any(os.path.join(os.environ["TESTPATH"], "rectification", "left_image.geom"),
-                                   topleftconvention=True)
-    geom_model_right = RPC.from_any(os.path.join(os.environ["TESTPATH"], "rectification", "right_image.geom"),
-                                    topleftconvention=True)
-
-    current_left_coords = np.array([5000.5, 5000.5, 0.], dtype=np.float64)
+    geom_model_left = RPC.from_any(
+        os.path.join(os.environ["TESTPATH"], "rectification", "left_image.geom"), topleftconvention=True
+    )
+    geom_model_right = RPC.from_any(
+        os.path.join(os.environ["TESTPATH"], "rectification", "right_image.geom"), topleftconvention=True
+    )
+
+    current_left_coords = np.array([5000.5, 5000.5, 0.0], dtype=np.float64)
     mean_spacing = 1
     epi_step = 1
     alphas = 0
 
     # ground truth next pixel
     # row pixel size of the image
-    row_pixel_size = 1.
-    gt_next_cords = np.array([5000.5 + row_pixel_size, 5000.5, 0.], dtype=np.float64)
-
-    next_cords, _ = moving_to_next_line(geom_model_left, geom_model_right, current_left_coords, mean_spacing, epi_step,
-                                        alphas)
+    row_pixel_size = 1.0
+    gt_next_cords = np.array([5000.5 + row_pixel_size, 5000.5, 0.0], dtype=np.float64)
+
+    next_cords, _ = moving_to_next_line(
+        geom_model_left, geom_model_right, current_left_coords, mean_spacing, epi_step, alphas
+    )
 
     np.testing.assert_array_equal(gt_next_cords, next_cords)
 
@@ -233,7 +242,7 @@
     start_line_1 = np.array([1, 0, 0])
     end_line_1 = np.array([2, 0, 0])
 
-    gt_alpha_1 = math.pi / 2.
+    gt_alpha_1 = math.pi / 2.0
     alpha = compute_epipolar_angle(end_line_1, start_line_1)
     assert alpha == gt_alpha_1
 
@@ -241,7 +250,7 @@
     start_line_2 = np.array([2, 0, 0])
     end_line_2 = np.array([1, 0, 0])
 
-    gt_alpha_2 = - (math.pi / 2.)
+    gt_alpha_2 = -(math.pi / 2.0)
     alpha = compute_epipolar_angle(end_line_2, start_line_2)
     assert alpha == gt_alpha_2
 
@@ -270,8 +279,4 @@
     gt_alphas = np.stack((gt_alpha_1, gt_alpha_2, gt_alpha_3, gt_alpha_4))
 
     alphas = compute_epipolar_angle(end_lines, start_lines)
-    np.testing.assert_array_equal(alphas, gt_alphas)
-=======
-    assert pytest.approx(coords[0, 1], abs=1e-10) == 5065.72347005208303016
-    assert pytest.approx(coords[1, 1], abs=1e-10) == 4883.84894205729142413474619389
->>>>>>> b72c8f53
+    np.testing.assert_array_equal(alphas, gt_alphas)