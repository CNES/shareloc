--- conflicted
+++ resolved
@@ -21,27 +21,21 @@
   Cpp copy of dtm_intersection.py
  */
 #include "dtm_intersection.hpp"
-#include <iostream>
 
 using namespace std;
-
 namespace py = pybind11;
 
+
 //---- DTMIntersection methodes ----//
 
-
-<<<<<<< HEAD
 DTMIntersection::DTMIntersection(
         int dtm_image_epsg,
-        // vector<double> dtm_image_alt_data,
         py::array_t<double, py::array::c_style | py::array::forcecast> dtm_image_alt_data,
         int dtm_image_nb_rows,
         int dtm_image_nb_columns,
         tuple<double,double,double,double,double,double> dtm_image_transform
     ){
 
-    
-
     epsg = dtm_image_epsg;
     tol_z = 0.0001;
 
@@ -50,7 +44,6 @@
 
     py::buffer_info buf_info = dtm_image_alt_data.request();
     double* ptr = static_cast<double*>(buf_info.ptr);
-    // alt_data(ptr, ptr + buf_info.size);
     alt_data.insert(alt_data.end(), ptr, ptr + buf_info.size);
 
     tie(alt_min_cell,alt_max_cell) = init_min_max(alt_data,
@@ -80,7 +73,6 @@
 
     apply([&](auto... args) { transform = {args...}; }, dtm_image_transform);
     
-    // invert transform=[c,a,b,f,d,e]
 
     //det = a*e-b*d
     double idet = 1.0/(transform[1]*transform[5]-transform[2]*transform[4]);
@@ -90,6 +82,7 @@
     double rd = -transform[4] * idet;
     double re = transform[1] * idet;
 
+    // invert transform=[c,a,b,f,d,e]
     trans_inv[1] = ra;
     trans_inv[2] = rb;
     trans_inv[0] = -transform[0] * ra - transform[3] * rb;
@@ -100,7 +93,7 @@
 }
 
 
-double DTMIntersection::eq_plan(int i, array<double, 3> const& position){
+double DTMIntersection::eq_plan(int i, array<double, 3> const& position)const{
 
 return plane_coef_a[i] * position[0]
     + plane_coef_b[i] * position[1]
@@ -109,7 +102,7 @@
 
 }
 
-array<double, 3> DTMIntersection::ter_to_index(array<double, 3> const& vect_ter){
+array<double, 3> DTMIntersection::ter_to_index(array<double, 3> const& vect_ter)const{
 
     double vx= vect_ter[0];//row
     double vy= vect_ter[1];//col
@@ -123,31 +116,12 @@
     return ter;
 }
 
-vector<double> DTMIntersection::ter_to_indexs(vector<double> const& vect_ter){
-=======
-DTMIntersection::DTMIntersection(array<double, 20> const& dtm_image){//determiner comment passer les arg
-    cout<<"Constructor DTMIntersection"<<endl;
-}
-
-
-double DTMIntersection::eq_plan(int i, array<double, 3> position) const{
-    double res;
-    return res;
-}
-
-array<double, 3> DTMIntersection::ter_to_index(array<double, 3> vect_ter) const{
-    array<double, 3> res;
-    return res;
-}
-
-vector<double> DTMIntersection::ter_to_indexs(vector<double> const& vect_ter) const{
->>>>>>> 41216de4
+vector<double> DTMIntersection::ter_to_indexs(vector<double> const& vect_ter){//maybe unecessary
     vector<double> res;
     return res;
 }
 
-<<<<<<< HEAD
-array<double, 3> DTMIntersection::index_to_ter(array<double, 3> const& vect_ter){
+array<double, 3> DTMIntersection::index_to_ter(array<double, 3> const& vect_ter)const{
 
     
     double vx= vect_ter[1]+0.5;//col
@@ -163,30 +137,14 @@
 }
 
 
-array<double, 2> DTMIntersection::get_alt_offset(int epsg){//maybe unecessary
-=======
-array<double, 3> DTMIntersection::index_to_ter(array<double, 3> vect_ter) const{
-    array<double, 3> res;
-    return res;
-}
-
-array<double, 2> DTMIntersection::get_alt_offset(int epsg) const{//maybe unecessary
->>>>>>> 41216de4
-    array<double, 2> res;
-    return res;
-}
-
-<<<<<<< HEAD
-double DTMIntersection::interpolate(double delta_shift_row, double delta_shift_col){
+double DTMIntersection::interpolate(double delta_shift_row, double delta_shift_col)const{
 
     //-- Initialise rows
     double lower_shift_row;
     if (delta_shift_row < 0.0){
-        cout<<"if"<<endl;
         lower_shift_row = 0.0;
         }
     else if (delta_shift_row >= nb_rows - 1.0){
-        cout<<"else if"<<endl;
         lower_shift_row = nb_rows - 2.0;
         }     
     else{
@@ -213,16 +171,11 @@
 
     // Altitude
     double mati = 
-        (1 - col_shift) * (1 - row_shift) * alt_data[lower_shift_row * nb_columns + lower_shift_col]
+        (1 - col_shift)*(1 - row_shift) * alt_data[lower_shift_row * nb_columns + lower_shift_col]
         + col_shift * (1 - row_shift) * alt_data[lower_shift_row * nb_columns + upper_shift_col]
         + (1 - col_shift) * row_shift * alt_data[upper_shift_row * nb_columns + lower_shift_col]
         + col_shift * row_shift * alt_data[upper_shift_row * nb_columns + upper_shift_col];
     return mati;
-=======
-double DTMIntersection::interpolate(double pos_row, double pos_col) const{
-    double res;
-    return res;
->>>>>>> 41216de4
 }
 
 tuple<bool,
@@ -244,31 +197,6 @@
     tuple<bool,bool,vector<double>> res;
     return res;
 }
-<<<<<<< HEAD
-
-
-//-- getter --//
-
-string DTMIntersection::get_dtm_file(){return dtm_file;}
-vector<double> DTMIntersection::get_alt_data(){return alt_data;}
-double DTMIntersection::get_alt_min(){return alt_min;}
-double DTMIntersection::get_alt_max(){return alt_max;}
-array<double,6> DTMIntersection::get_plane_coef_a(){return plane_coef_a;}
-array<double,6> DTMIntersection::get_plane_coef_b(){return plane_coef_b;}
-array<double,6> DTMIntersection::get_plane_coef_c(){return plane_coef_c;}
-array<double,6> DTMIntersection::get_plane_coef_d(){return plane_coef_d;}
-vector<double> DTMIntersection::get_alt_min_cell(){return alt_min_cell;}
-vector<double> DTMIntersection::get_alt_max_cell(){return alt_max_cell;}
-double DTMIntersection::get_tol_z(){return tol_z;}// = 0.0001
-int DTMIntersection::get_epsg(){return epsg;}
-vector<double> DTMIntersection::get_plans(){return plans;}
-array<double,6> DTMIntersection::get_trans_inv(){return trans_inv;} //affine.affine en python
-array<double,6> DTMIntersection::get_transform(){return transform;}
-int DTMIntersection::get_nb_rows(){return nb_rows;}
-int DTMIntersection::get_nb_columns(){return nb_columns;}
-
-
-
 
 
 
@@ -277,7 +205,6 @@
 tuple<vector<double>,
 vector<double>> init_min_max(vector<double> const& alt_data,int nb_rows,int nb_columns)
 {
-
 
 vector<double> alt_min_cell ((nb_rows-1)*(nb_columns-1));
 vector<double> alt_max_cell ((nb_rows-1)*(nb_columns-1));
@@ -303,10 +230,5 @@
     }
 }
 
-
 return make_tuple(alt_min_cell,alt_max_cell);
-
-
-}
-=======
->>>>>>> 41216de4
+}