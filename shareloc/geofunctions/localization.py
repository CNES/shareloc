--- conflicted
+++ resolved
@@ -136,16 +136,10 @@
         :rtype: Tuple(1D np.ndarray row position, 1D np.ndarray col position, 1D np.ndarray alt)
         """
 
-<<<<<<< HEAD
-        if not self.use_rpc and not hasattr(self.model, "pred_ofset_scale_lon"):
-            # for grids only
-            self.model.estimate_inverse_loc_predictor()
-=======
         if not self.use_rpc:
             # for grids only
             if self.model.pred_ofset_scale_lon is None:
                 self.model.estimate_inverse_loc_predictor()
->>>>>>> 528aa383
         if h is None:
             h = self.default_elevation
 
