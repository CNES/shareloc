--- conflicted
+++ resolved
@@ -233,58 +233,6 @@
     //     }
     //     };
 
-<<<<<<< HEAD
-    vector<double> lon_norm;
-    vector<double> lat_norm;
-    vector<double> alt_norm;
-    
-    //-- Check longitudes and latitudes sizes -> lon_norm and lat_norm
-    if(lat.size()<lon.size()){
-        cout<<"Warning : Inverse loc :";
-        cout<<" lat.size()!=lon.size() -> truncate lon"<<endl;
-        copy(lon.begin(), lon.begin()+lat.size(), back_inserter(lon_norm));
-        lat_norm = lat;
-    }else if (lat.size()>lon.size()){
-        cout<<"Warning : Inverse loc :";
-        cout<<" lat.size()!=lon.size() -> truncate lat "<<endl;
-        lon_norm = lon;
-        copy(lat.begin(), lat.begin()+lon.size(), back_inserter(lat_norm));
-    }else{
-        lon_norm = lon;
-        lat_norm = lat;
-    };
-
-    //check altitude size -> lat_norm
-    if (alt.size()!=lon_norm.size()){
-        cout<<"Warning : Inverse loc :";
-        cout<<" alt.size()!=lon_norm.size() -> alt vect = alt[0]"<<endl;
-        alt_norm.resize(lon_norm.size(),alt[0]);
-    }else{
-        alt_norm =alt;
-    }
-
-    vector<double> alt_res = alt_norm;//save not normalised alt
-
-    //Normalisation
-    for (int i =0;i<int(lon_norm.size());++i){
-        lon_norm[i] = (lon_norm[i] - offset_lon)/scale_lon;
-        lat_norm[i] = (lat_norm[i] - offset_lat)/scale_lat;
-        alt_norm[i] = (alt_norm[i] - offset_alt)/scale_alt;
-
-        // if(abs(lon_norm[i])>lim_extrapol || 
-        //     abs(lat_norm[i])>lim_extrapol ||
-        //     abs(alt_norm[i])>lim_extrapol){
-        //     //cout<<"Warning : normalisation values exceed lim_extrapol"<<endl;
-        // }
-    }
-
-    vector<double> row_out(lon_norm.size());
-    vector<double> col_out(lon_norm.size());
-    tie(row_out, col_out) = compute_rational_function_polynomial(
-        lon_norm,
-        lat_norm,
-        alt_norm,
-=======
 
     // if(abs(lon_norm[i])>lim_extrapol || 
     //     abs(lat_norm[i])>lim_extrapol ||
@@ -299,7 +247,6 @@
         lon,
         lat,
         alt,
->>>>>>> 306855f8
         num_col,
         den_col,
         num_row,
