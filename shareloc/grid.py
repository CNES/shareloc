--- conflicted
+++ resolved
@@ -1,652 +1,645 @@
-#!/usr/bin/env python
-# coding: utf8
-#
-# Copyright (c) 2020 Centre National d'Etudes Spatiales (CNES).
-#
-# This file is part of Shareloc
-# (see https://github.com/CNES/shareloc).
-#
-# Licensed under the Apache License, Version 2.0 (the "License");
-# you may not use this file except in compliance with the License.
-# You may obtain a copy of the License at
-#
-#     http://www.apache.org/licenses/LICENSE-2.0
-#
-# Unless required by applicable law or agreed to in writing, software
-# distributed under the License is distributed on an "AS IS" BASIS,
-# WITHOUT WARRANTIES OR CONDITIONS OF ANY KIND, either express or implied.
-# See the License for the specific language governing permissions and
-# limitations under the License.
-#
-import numpy as np
-from shareloc.readwrite import  read_bsq_hd
-from shareloc.math_utils import interpol_bilin
-
-#-------------------------------------------------------------------------------
-class grid:
-    """ multi H direct localization grid handling class 
-    """
-    def __init__(self, grid_filename, grid_format ='bsq'):
-        """
-        Constructor
-        :param grid_filename: grid filename
-        :type grid_filename: string
-        :param grid_format: grid format (by default bsq)
-        :type grid_format: string
-        """
-        self.filename = grid_filename
-        self.format    = grid_format
-        self.row0      = None
-        self.col0      = None
-        self.nbrow     = None
-        self.nbcol     = None
-        self.steprow    = None
-        self.stepcol    = None
-        self.repter    = None
-        self.nbalt     = None
-        self.index_alt = {}
-        self.gld_lon   = None
-        self.gld_lat   = None
-        self.alts_down = []
-        self.rowmax    = None
-        self.colmax    = None
-        self.load()
-        self.type = 'multi H grid'
-
-    def load(self):
-        """
-        header and grid loading function
-        2 data cubes are defined :
-        - gld_lon : [alt,row,col]
-        - gld_lat : [alt,row,col]
-        bsq grids are stored by increasing altitude H0 ... Hx
-        internal structure is decreasing one
-        """
-        if self.format=='bsq':
-
-            dico_a_lire = {'nbrow':('LINES',int),'nbcol':('COLUMNS',int),'bpp':('BITS PER PIXEL',int),\
-            'nbalt':('NB ALT',int),'stepcol':('PAS COL',float),'steprow':('PAS LIG',float),\
-            'col0':('COL0',float),'row0':('LIG0',float),\
-            'repter':('REFERENTIEL TERRESTRE',str)}
-
-            nom_hd      = self.filename[:-4] + '1.hd'
-            dico_hd = read_bsq_hd(nom_hd, dico_a_lire)
-
-            for var in dico_hd:
-                setattr(self,var,dico_hd[var])
-
-            """renvoie une structure 3D [i_alt][l,c]"""
-            gld_lon = np.zeros((self.nbalt,self.nbrow,self.nbcol))
-            gld_lat = np.zeros((self.nbalt,self.nbrow,self.nbcol))
-
-            codage = float
-
-            for i in range(self.nbalt):
-                k = self.nbalt-i
-                nom_gri_lon = self.filename[:-4] + str(k) + '.c1'
-                nom_gri_lat = self.filename[:-4] + str(k) + '.c2'
-                nom_hd      = self.filename[:-4] + str(k) + '.hd'
-
-                gld_lon[i,:,:] = np.fromfile(nom_gri_lon,dtype=codage).reshape((self.nbrow,self.nbcol))
-                gld_lat[i,:,:] = np.fromfile(nom_gri_lat,dtype=codage).reshape((self.nbrow,self.nbcol))
-
-                dico_hd = read_bsq_hd(nom_hd, {'index':('ALT INDEX', int), 'alt':('ALTITUDE', float)})
-                self.index_alt[dico_hd['index']] = dico_hd['alt']
-
-            self.gld_lon = gld_lon
-            self.gld_lat = gld_lat
-            self.alts_down = [self.index_alt[_] for _ in range(int(self.nbalt-1),-1,-1)]
-            self.rowmax = self.row0 + self.steprow*(self.nbrow-1)
-            self.colmax = self.col0 + self.stepcol*(self.nbcol-1)
-        else:
-
-            print("dtm format is not handled")
-
-<<<<<<< HEAD
-    def get_alt_min_max(self):
-        """
-        returns altitudes min and max layers
-        :return alt_min,lat_max
-        :rtype list
-        """
-        return [self.alts_down[-1], self.alts_down[0]]
-
-
-    def fct_locdir_h(self,lig,col,alt):
-=======
-    def direct_loc_h(self, row, col, alt):
->>>>>>> 7c9a7c66
-        """
-        direct localization at constant altitude
-        :param row :  line sensor position
-        :type row : float
-        :param col :  column sensor position
-        :type col : float
-        :param alt :  altitude
-        :type alt : float
-        :return ground position (lon,lat,h)
-        :rtype numpy.array
-        """
-        #faire une controle sur row / col !!!!
-        # 0.5 < row < rowmax
-        (kh,kb) = self.return_grid_index(alt)
-        altbas  = self.alts_down[kb]
-        althaut = self.alts_down[kh]
-        dh = (alt - altbas)/(althaut - altbas)
-        mats =  [self.gld_lon[kh:kb+1,:,:],self.gld_lat[kh:kb+1,:,:]]
-        P     = np.zeros(3)
-        P[2] = alt
-        dl = (row - self.row0)/self.steprow
-        dc = (col - self.col0)/self.stepcol
-        [vlon,vlat] = interpol_bilin(mats,self.nbrow,self.nbcol,dl,dc)
-        P[0] = (dh*vlon[0] +(1-dh)*vlon[1])
-        P[1] = (dh*vlat[0] +(1-dh)*vlat[1])
-        return P
-
-    def direct_loc_dtm(self, row, col, dtm):
-        """
-        direct localization on dtm
-        :param row :  line sensor position
-        :type row : float
-        :param col :  column sensor position
-        :type col : float
-        :param dtm : dtm model
-        :type dtm  : shareloc.dtm
-        :return ground position (lon,lat,h)
-        :rtype numpy.array
-        """
-        visee = np.zeros((3,self.nbalt))
-        vislonlat = self.interpolate_grid_in_plani(row, col)
-        visee[0,:] = vislonlat[0]
-        visee[1,:] = vislonlat[1]
-        visee[2,:] = self.alts_down
-        v = visee.T
-        (code1, code2, PointB, dH3D) = dtm.checkCubeDTM(v)
-        (code3,code4,Point_dtm) = dtm.intersection(v, PointB, dH3D)
-        return Point_dtm
-
-<<<<<<< HEAD
-    def los_extrema(self,lig,col,alt_min,alt_max):
-        """
-        compute los extrema
-        :param lig :  line sensor position
-        :type lig : float
-        :param col :  column sensor position
-        :type col : float
-        :param alt_min : los alt min
-        :type alt_min  : float
-        :param alt_max : los alt max
-        :type alt_max : float
-        :return los extrema
-        :rtype numpy.array (2x3)
-        """
-        los_edges = np.zeros([2,3])
-        los_edges[0,:] = self.fct_locdir_h(lig,col,alt_max)
-        los_edges[1,:] = self.fct_locdir_h(lig,col,alt_min)
-        return los_edges
-
-
-    def fct_locdir_dtmopt(self,lig,col, dtm):
-        """
-        direct localization on 3D cube dtm
-        :param lig :  line sensor position
-        :type lig : float
-        :param col :  column sensor position
-        :type col : float
-        :param dtm : dtm model
-        :type dtm  : shareloc.dtm
-        :return boolean true
-        :rtype bool
-        """
-        visee = np.zeros((3,self.nbalt))
-        vislonlat = self.fct_interp_visee_unitaire_gld(lig,col)
-        visee[0,:] = vislonlat[0]
-        visee[1,:] = vislonlat[1]
-        visee[2,:] = self.alts_down
-        v = visee.T
-        (code, code2, PointB, dH3D) = dtm.checkCubeDTM(v)
-        #(code,code4,Point_dtm) = self.intersection(v, PointB, dH3D,dtm)
-        return code
-=======
->>>>>>> 7c9a7c66
-
-    def interpolate_grid_in_plani(self, row, col):
-        """
-        interpolate positions on multi h grid
-        :param row :  line sensor position
-        :type row : float
-        :param col :  column sensor position
-        :type col : float
-        :return interpolated positions
-        :rtype list
-        """
-        dl = (row - self.row0)/self.steprow
-        dc = (col - self.col0)/self.stepcol
-        mats =  [self.gld_lon,self.gld_lat]
-        res = interpol_bilin(mats,self.nbrow,self.nbcol,dl,dc)
-        return res
-
-    def interpolate_grid_in_altitude(self, nbrow, nbcol, nbalt=None):
-        """
-        interpolate equally spaced grid (in altitude)
-        :param nbrow :  grid nb row
-        :type nbrow : int
-        :param nbcol :  grid nb col
-        :type nbcol : int
-        :param nbalt :  grid nb alt, of None self.nbalt is used instead
-        :type nbalt : int
-        :return equally spaced grid
-        :rtype numpy.array
-        """
-        if not nbalt:
-            nbalt = self.nbalt
-            list_alts = self.alts_down
-        else:
-            list_alts = np.linspace(self.alts_down[0],self.alts_down[-1],nbalt)
-
-        gld_lon = np.zeros((nbalt,nbrow,nbcol))
-        gld_lat = np.zeros((nbalt,nbrow,nbcol))
-        """genere un cube de visee interpole de nrow/ncol visee"""
-        #row_max = self.row0 + self.steprow * (self.nbrow-1)
-        #col_max = self.col0 + self.stepcol * (self.nbcol-1)
-
-        steprow = (self.rowmax - self.row0)/(nbrow-1)
-        stepcol = (self.colmax - self.col0)/(nbcol-1)
-
-        for k,alt in enumerate(list_alts):
-
-            res = self.direct_loc_grid_h(self.row0, self.col0, steprow, stepcol, nbrow, nbcol, alt)
-            gld_lon[k] = res[0]
-            gld_lat[k] = res[1]
-        return gld_lon,gld_lat
-
-
-    def direct_loc_grid_dtm(self, row0, col0, steprow, stepcol, nbrow, nbcol, dtm):
-        """
-         direct localization  grid on dtm
-         :param row0 :  grid origin (row)
-         :type row0 : int
-         :param col0 :  grid origin (col)
-         :type col0 : int
-         :param steprow :  grid step (row)
-         :type steprow : int
-         :param stepcol :  grid step (col)
-         :type stepcol : int
-         :param nbrow :  grid nb row
-         :type nbrow : int
-         :param nbcol :  grid nb col
-         :type nbcol : int
-         :param dtm : dtm model
-         :type dtm  : shareloc.dtm
-         :return direct localization grid
-         :rtype numpy.array
-        """
-        glddtm = np.zeros((3,nbrow,nbcol))
-        visee = np.zeros((3,self.nbalt))
-        for i in range(nbrow):
-            for j in range(nbcol):
-                col = col0 + stepcol * j
-                row = row0 + steprow * i
-                vislonlat = self.interpolate_grid_in_plani(row, col)
-                visee[0,:] = vislonlat[0]
-                visee[1,:] = vislonlat[1]
-                visee[2,:] = self.alts_down
-                v = visee.T
-                (code1, code2, PointB, dH3D) = dtm.checkCubeDTM(v)
-                (code3,code4,PointR) = dtm.intersection(v, PointB, dH3D)
-                glddtm[:,i,j] = PointR
-        return glddtm
-
-    def return_grid_index(self, alt):
-        """
-         return layer index enclosing a given altitude
-         :param alt :  altitude
-         :type alt : float
-         :return grid index (up,down)
-         :rtype tuple
-        """
-        if alt > self.alts_down[0] :
-            (indicehaut,indicebas) = (0,0)
-        elif alt < self.alts_down[-1]:
-            (indicehaut,indicebas) = (self.nbalt-1,self.nbalt-1)
-        else:
-            i = 0
-            while i < self.nbalt and self.alts_down[i] >= alt:
-                i+=1
-            if i== self.nbalt: #pour gerer alt min
-                i = self.nbalt - 1
-            indicebas = i     #indice grille bas
-            indicehaut = i-1   #indice grille haut
-        return (indicehaut,indicebas)
-
-
-    def direct_loc_grid_h(self, row0, col0, steprow, stepcol, nbrow, nbcol, alt):
-        """
-         direct localization  grid at constant altitude
-         :param row0 :  grid origin (row)
-         :type row0 : int
-         :param col0 :  grid origin (col)
-         :type col0 : int
-         :param steprow :  grid step (row)
-         :type steprow : int
-         :param stepcol :  grid step (col)
-         :type stepcol : int
-         :param nbrow :  grid nb row
-         :type nbrow : int
-         :param nbcol :  grid nb col
-         :type nbcol : int
-         :param alt : altitude of the grid
-         :type alt  : float
-         :return direct localization grid
-         :rtype numpy.array
-        """
-        "TODO: check extrapolations"
-        (kh,kb) = self.return_grid_index(alt)
-        gldalt  = np.zeros((3,nbrow,nbcol))
-        altbas  = self.alts_down[kb]
-        althaut = self.alts_down[kh]
-
-        dh = (alt - altbas)/(althaut - altbas)
-        mats =  [self.gld_lon[kh:kb+1,:,:],self.gld_lat[kh:kb+1,:,:]]
-        P     = np.zeros(3)
-        P[2] = alt
-        for i in range(nbrow):
-            row = row0 + steprow*i
-            dl = (row - self.row0)/self.steprow
-            for j in range(nbcol):
-                col = col0 + stepcol*j
-                dc = (col - self.col0)/self.stepcol
-                [vlon,vlat] = interpol_bilin(mats,self.nbrow,self.nbcol,dl,dc)
-                P[0] = (dh*vlon[0] +(1-dh)*vlon[1])
-                P[1] = (dh*vlat[0] +(1-dh)*vlat[1])
-                gldalt[:,i,j] = P
-        return gldalt
-
-    def estimate_inverse_loc_predictor(self, nbrow_pred=3, nbcol_pred=3):
-        """
-        initialize inverse localization polynomial predictor
-        it composed of 4 polynoms estimated on 5x5 grid at hmin and hmax :
-
-        col_min = a0 + a1*lon + a2*lat + a3*lon**2 + a4*lat**2 + a5*lon*lat
-        row_min = b0 + b1*lon + b2*lat + b3*lon**2 + b4*lat**2 + b5*lon*lat
-        col_max = a0 + a1*lon + a2*lat + a3*lon**2 + a4*lat**2 + a5*lon*lat
-        row_max = b0 + b1*lon + b2*lat + b3*lon**2 + b4*lat**2 + b5*lon*lat
-        least squarred method is used to calculate coefficients, which are noramlized in [-1,1]
-        :param nbrow_pred :  predictor nb row (3 by default)
-        :type nbrow_pred : int
-        :param nbcol_pred :  predictor nb col (3 by default)
-        :type nbcol_pred : int
-        """
-        "why 5x5 grid ?"
-        nb_alt     = 2
-        nb_coeff   = 6
-        nb_mes     = nbcol_pred*nbrow_pred
-
-        col_norm    = np.linspace(-1.0,1.0,nbcol_pred)
-        row_norm    = np.linspace(-1.0,1.0,nbrow_pred)
-        gcol_norm, grow_norm = np.meshgrid(col_norm,row_norm)
-        glon,glat = self.interpolate_grid_in_altitude(nbrow_pred, nbcol_pred, nb_alt)
-
-        #normalisation des variables
-        (glon_min,glon_max) = (glon.min(),glon.max())
-        (glat_min,glat_max) = (glat.min(),glat.max())
-        lon_ofset = (glon_max + glon_min)/2.0
-        lon_scale = (glon_max - glon_min)/2.0
-        lat_ofset = (glat_max + glat_min)/2.0
-        lat_scale = (glat_max - glat_min)/2.0
-
-        glon_norm = (glon - lon_ofset) / lon_scale
-        glat_norm = (glat - lat_ofset) / lat_scale
-
-
-        col_ofset = (self.colmax + self.col0)/2.0
-        col_scale = (self.colmax - self.col0)/2.0
-        row_ofset = (self.rowmax + self.row0)/2.0
-        row_scale = (self.rowmax - self.row0)/2.0
-
-        glon2     = glon_norm*glon_norm
-        glonlat   = glon_norm*glat_norm
-        glat2     = glat_norm*glat_norm
-
-        Amin    = np.zeros((nb_mes,nb_coeff))
-        Amax    = np.zeros((nb_mes,nb_coeff))
-        Bcol    = np.zeros((nb_mes,1))
-        Brow    = np.zeros((nb_mes,1))
-
-        #resolution des moindres carres
-        imes = 0
-        for irow in range(nbrow_pred):
-            for icol in range(nbcol_pred):
-
-                Bcol[imes]       = gcol_norm[irow,icol]
-                Brow[imes]       = grow_norm[irow,icol]
-                Amin[imes,0]     = 1.0
-                Amax[imes,0]     = 1.0
-                Amin[imes,1]     = glon_norm[1,irow,icol]
-                Amax[imes,1]     = glon_norm[0,irow,icol]
-                Amin[imes,2]     = glat_norm[1,irow,icol]
-                Amax[imes,2]     = glat_norm[0,irow,icol]
-                Amin[imes,3]     = glon2[1,irow,icol]
-                Amax[imes,3]     = glon2[0,irow,icol]
-                Amin[imes,4]     = glat2[1,irow,icol]
-                Amax[imes,4]     = glat2[0,irow,icol]
-                Amin[imes,5]     = glonlat[1,irow,icol]
-                Amax[imes,5]     = glonlat[0,irow,icol]
-                imes +=1
-
-        #Calcul des coeffcients
-        matAmin       = np.array(Amin)
-        matAmax       = np.array(Amax)
-
-        tAAmin        = matAmin.T@matAmin
-        tAAmax        = matAmax.T@matAmax
-        tAAmin_inv    = np.linalg.inv(tAAmin)
-        tAAmax_inv    = np.linalg.inv(tAAmax)
-
-        coef_col_min = tAAmin_inv@matAmin.T@Bcol
-        coef_row_min = tAAmin_inv@matAmin.T@Brow
-        coef_col_max = tAAmax_inv@matAmax.T@Bcol
-        coef_row_max = tAAmax_inv@matAmax.T@Brow
-
-        setattr(self,'pred_col_min',coef_col_min.flatten())
-        setattr(self,'pred_row_min',coef_row_min.flatten())
-        setattr(self,'pred_col_max',coef_col_max.flatten())
-        setattr(self,'pred_row_max',coef_row_max.flatten())
-        setattr(self,'pred_ofset_scale_lon',  [lon_ofset , lon_scale])
-        setattr(self,'pred_ofset_scale_lat',  [lat_ofset , lat_scale] )
-        setattr(self,'pred_ofset_scale_row',  [row_ofset , row_scale] )
-        setattr(self,'pred_ofset_scale_col',  [col_ofset , col_scale] )
-
-    #-------------------------------------------------------------------------------------------------------------------------
-    def inverse_loc_predictor(self, lon, lat, alt=0.0):
-        """
-        evaluate inverse localization predictor at a given geographic position
-        :param lon : longitude
-        :type lon : float
-        :param lat : latitude
-        :type lat : float
-        :param alt : altitude (0.0 by default)
-        :type alt : float
-        :return sensor position (row,col, is extrapolated)
-        :rtype tuple (float,float,boolean)
-        """
-        seuil_extrapol = 20.0
-        extrapol = False
-        altmin = self.alts_down[-1]
-        altmax = self.alts_down[0]
-
-        #normalisation
-        lon_n = (lon - self.pred_ofset_scale_lon[0]) / self.pred_ofset_scale_lon[1]
-        lat_n = (lat - self.pred_ofset_scale_lat[0]) / self.pred_ofset_scale_lat[1]
-        if abs(lon_n) > (1+seuil_extrapol/100.0):
-            #print "Attention, en extrapolation de 20% en longitude:",lon_n
-            extrapol = True
-        if abs(lat_n) > (1+seuil_extrapol/100.0):
-            #print "Attention, en extrapolation de 20% en latitude:",lat_n
-            extrapol = True
-
-        #application polynome
-        vect_sol = np.array([1,lon_n,lat_n,lon_n**2,lat_n**2,lon_n*lat_n])
-        col_min = ((self.pred_col_min*vect_sol).sum() * self.pred_ofset_scale_col[1]) + self.pred_ofset_scale_col[0]
-        row_min = ((self.pred_row_min*vect_sol).sum() * self.pred_ofset_scale_row[1]) + self.pred_ofset_scale_row[0]
-        col_max = ((self.pred_col_max*vect_sol).sum() * self.pred_ofset_scale_col[1]) + self.pred_ofset_scale_col[0]
-        row_max = ((self.pred_row_max*vect_sol).sum() * self.pred_ofset_scale_row[1]) + self.pred_ofset_scale_row[0]
-
-        hx = (alt-altmin)/(altmax-altmin)
-        col = (1-hx)*col_min + hx*col_max
-        row = (1-hx)*row_min + hx*row_max
-
-        if row > self.rowmax: row = self.rowmax
-        if row < self.row0:   row = self.row0
-        if col > self.colmax: col = self.colmax
-        if col < self.col0:   col = self.col0
-        return (row,col,extrapol)
-
-    #-------------------------------------------------------------------------------------------------------------------------
-    def inverse_partial_derivative(self, row, col, alt=0):
-        """
-        calculate partial derivative at a given geographic position
-        it gives the matrix to apply to get sensor shifts from geographic ones
-        it returns M matrix :
-        [dcol,drow]T = M x [dlon,dlat]T
-        dlon/dlat in microrad
-        M is calculated on each node of grid
-        M is necessary for direct localization inversion in iterative inverse loc
-        :param lon : longitude
-        :type lon : float
-        :param lat : latitude
-        :type lat : float
-        :param alt : altitude (0.0 by default)
-        :type alt : float
-        :return matrix
-        :rtype numpy.array
-        """
-        dl = (row - self.row0)/self.steprow
-        dc = (col - self.col0)/self.stepcol
-        il = int(np.floor(dl))
-        ic = int(np.floor(dc))
-        (kh,kb) = self.return_grid_index(alt)
-
-        lon_h00 = self.gld_lon[kh,il  ,ic]
-        lon_h01 = self.gld_lon[kh,il  ,ic+1]
-        lon_h10 = self.gld_lon[kh,il+1,ic]
-
-        lon_b00 = self.gld_lon[kb,il  ,ic]
-        lon_b01 = self.gld_lon[kb,il  ,ic+1]
-        lon_b10 = self.gld_lon[kb,il+1,ic]
-
-        lat_h00 = self.gld_lat[kh,il  ,ic]
-        lat_h01 = self.gld_lat[kh,il  ,ic+1]
-        lat_h10 = self.gld_lat[kh,il+1,ic]
-
-        lat_b00 = self.gld_lat[kb,il  ,ic]
-        lat_b01 = self.gld_lat[kb,il  ,ic+1]
-        lat_b10 = self.gld_lat[kb,il+1,ic]
-
-        dlon_ch = np.deg2rad(lon_h01 - lon_h00)/self.stepcol
-        dlon_cb = np.deg2rad(lon_b01 - lon_b00)/self.stepcol
-        dlon_lh = np.deg2rad(lon_h10 - lon_h00)/self.steprow
-        dlon_lb = np.deg2rad(lon_b10 - lon_b00)/self.steprow
-
-        dlat_ch = np.deg2rad(lat_h01 - lat_h00)/self.stepcol
-        dlat_cb = np.deg2rad(lat_b01 - lat_b00)/self.stepcol
-        dlat_lh = np.deg2rad(lat_h10 - lat_h00)/self.steprow
-        dlat_lb = np.deg2rad(lat_b10 - lat_b00)/self.steprow
-
-        hx = (alt - self.alts_down[kb])/(self.alts_down[kh]-self.alts_down[kb])
-
-        dlon_c = ((1-hx)*dlon_cb + (hx)*dlon_ch)*1e6
-        dlat_c = ((1-hx)*dlat_cb + (hx)*dlat_ch)*1e6
-        dlon_l = ((1-hx)*dlon_lb + (hx)*dlon_lh)*1e6
-        dlat_l = ((1-hx)*dlat_lb + (hx)*dlat_lh)*1e6
-        det = dlon_c*dlat_l - dlon_l*dlat_c
-        if abs(det) > 0.000000000001:
-            Matdp = np.array([[dlat_l,-dlon_l],[-dlat_c,dlon_c]])/det
-        else:
-            print("nul determinant")
-        return Matdp
-    #-------------------------------------------------------------------------------------------------------------------------
-    def inverse_loc(self, lon,lat,alt = 0.0, nb_iterations = 15):
-        """
-        inverse localization at a given geographic position
-        First initialize position,
-        * apply inverse predictor lon,lat,at ->  col_0,row_0
-        * direct loc col_0,row_0 -> lon_0, lat_0
-        Then iterative process:
-        * calculate geographic error dlon,dlat
-        * calculate senor correction dlon,dlat -> dcol,drow
-        * apply direct localization  -> lon_i,lat_i
-        :param lon : longitude
-        :type lon: float
-        :param lat : latitude
-        :type lat: float
-        :param alt : altitude
-        :type alt: float
-        :param nb_iterations : max number of iterations (15 by default)
-        :type nb_iterations : int
-        :return sensor position (row,col, is_valid)
-        :rtype tuple (float,float,boolean)
-        """
-
-
-        deg2mrad = np.deg2rad(1.0)*1e6
-        k=0
-        coslon = np.cos(np.deg2rad(lat))
-        Rtx = 1e-12*6378000**2
-        (row_i,col_i,extrapol) = self.inverse_loc_predictor(lon, lat, alt)
-        erreur_m2    = 10.0
-        point_valide = 0
-        if not extrapol:
-            #Processus iteratif
-            #while erreur > seuil:1mm
-            while (erreur_m2 > 1e-6) and (k < nb_iterations):
-                #print k,row_i,col_i
-                P = self.direct_loc_h(row_i, col_i, alt)
-                dlon_microrad = (P[0] - lon)*deg2mrad
-                dlat_microrad = (P[1] - lat)*deg2mrad
-                erreur_m2 = Rtx*(dlat_microrad**2+(dlon_microrad*coslon)**2)
-                dsol = np.array([dlon_microrad, dlat_microrad])
-                mat_dp = self.inverse_partial_derivative(row_i, col_i, alt)
-                dimg = mat_dp@dsol
-                col_i += -dimg[0]
-                row_i += -dimg[1]
-                k +=1
-                point_valide = 1
-        return (row_i,col_i,point_valide)
-
-    #-------------------------------------------------------------------------------
-
-def coloc(gld_xH_src, gld_xH_dst, dtm, \
-          l0_src, c0_src, steprow_src, stepcol_src, nbrow_src, nbcol_src):
-    """
-    colocalization grid on dtm
-    localization on dtm from src grid, then inverse localization in right grid
-    :param gld_xH_src : source grid
-    :type gld_xH_src : shareloc.grid
-    :param gld_xH_dst : destination grid
-    :type gld_xH_dst : shareloc.grid
-     :param l0_src :  grid origin (row)
-     :type l0_src : int
-     :param c0_src :  grid origin (col)
-     :type c0_src : int
-     :param steprow_src :  grid step (row)
-     :type steprow_src : int
-     :param stepcol_src :  grid step (col)
-     :type stepcol_src : int
-     :param nbrow_src :  grid nb row
-     :type nbrow_src : int
-     :param nbcol_src :  grid nb col
-     :type nbcol_src : int
-     :return colocalization grid
-     :rtype numpy.array
-    """
-    gricoloc = np.zeros((3,nbrow_src,nbcol_src))
-    for l in range(nbrow_src):
-        row = l0_src + steprow_src * l
-        for c in range(nbcol_src):
-            col = c0_src + stepcol_src * c
-            (lon,lat,alt) = gld_xH_src.direct_loc_dtm(row,col, dtm)
-            Pdst = gld_xH_dst.inverse_loc(lon,lat,alt)
-            gricoloc[:,l,c] = Pdst
-    return gricoloc
-
+#!/usr/bin/env python
+# coding: utf8
+#
+# Copyright (c) 2020 Centre National d'Etudes Spatiales (CNES).
+#
+# This file is part of Shareloc
+# (see https://github.com/CNES/shareloc).
+#
+# Licensed under the Apache License, Version 2.0 (the "License");
+# you may not use this file except in compliance with the License.
+# You may obtain a copy of the License at
+#
+#     http://www.apache.org/licenses/LICENSE-2.0
+#
+# Unless required by applicable law or agreed to in writing, software
+# distributed under the License is distributed on an "AS IS" BASIS,
+# WITHOUT WARRANTIES OR CONDITIONS OF ANY KIND, either express or implied.
+# See the License for the specific language governing permissions and
+# limitations under the License.
+#
+import numpy as np
+from shareloc.readwrite import  read_bsq_hd
+from shareloc.math_utils import interpol_bilin
+
+#-------------------------------------------------------------------------------
+class grid:
+    """ multi H direct localization grid handling class 
+    """
+    def __init__(self, grid_filename, grid_format ='bsq'):
+        """
+        Constructor
+        :param grid_filename: grid filename
+        :type grid_filename: string
+        :param grid_format: grid format (by default bsq)
+        :type grid_format: string
+        """
+        self.filename = grid_filename
+        self.format    = grid_format
+        self.row0      = None
+        self.col0      = None
+        self.nbrow     = None
+        self.nbcol     = None
+        self.steprow    = None
+        self.stepcol    = None
+        self.repter    = None
+        self.nbalt     = None
+        self.index_alt = {}
+        self.gld_lon   = None
+        self.gld_lat   = None
+        self.alts_down = []
+        self.rowmax    = None
+        self.colmax    = None
+        self.load()
+        self.type = 'multi H grid'
+
+    def load(self):
+        """
+        header and grid loading function
+        2 data cubes are defined :
+        - gld_lon : [alt,row,col]
+        - gld_lat : [alt,row,col]
+        bsq grids are stored by increasing altitude H0 ... Hx
+        internal structure is decreasing one
+        """
+        if self.format=='bsq':
+
+            dico_a_lire = {'nbrow':('LINES',int),'nbcol':('COLUMNS',int),'bpp':('BITS PER PIXEL',int),\
+            'nbalt':('NB ALT',int),'stepcol':('PAS COL',float),'steprow':('PAS LIG',float),\
+            'col0':('COL0',float),'row0':('LIG0',float),\
+            'repter':('REFERENTIEL TERRESTRE',str)}
+
+            nom_hd      = self.filename[:-4] + '1.hd'
+            dico_hd = read_bsq_hd(nom_hd, dico_a_lire)
+
+            for var in dico_hd:
+                setattr(self,var,dico_hd[var])
+
+            """renvoie une structure 3D [i_alt][l,c]"""
+            gld_lon = np.zeros((self.nbalt,self.nbrow,self.nbcol))
+            gld_lat = np.zeros((self.nbalt,self.nbrow,self.nbcol))
+
+            codage = float
+
+            for i in range(self.nbalt):
+                k = self.nbalt-i
+                nom_gri_lon = self.filename[:-4] + str(k) + '.c1'
+                nom_gri_lat = self.filename[:-4] + str(k) + '.c2'
+                nom_hd      = self.filename[:-4] + str(k) + '.hd'
+
+                gld_lon[i,:,:] = np.fromfile(nom_gri_lon,dtype=codage).reshape((self.nbrow,self.nbcol))
+                gld_lat[i,:,:] = np.fromfile(nom_gri_lat,dtype=codage).reshape((self.nbrow,self.nbcol))
+
+                dico_hd = read_bsq_hd(nom_hd, {'index':('ALT INDEX', int), 'alt':('ALTITUDE', float)})
+                self.index_alt[dico_hd['index']] = dico_hd['alt']
+
+            self.gld_lon = gld_lon
+            self.gld_lat = gld_lat
+            self.alts_down = [self.index_alt[_] for _ in range(int(self.nbalt-1),-1,-1)]
+            self.rowmax = self.row0 + self.steprow*(self.nbrow-1)
+            self.colmax = self.col0 + self.stepcol*(self.nbcol-1)
+        else:
+
+            print("dtm format is not handled")
+
+    def get_alt_min_max(self):
+        """
+        returns altitudes min and max layers
+        :return alt_min,lat_max
+        :rtype list
+        """
+        return [self.alts_down[-1], self.alts_down[0]]
+
+    def direct_loc_h(self, row, col, alt):
+        """
+        direct localization at constant altitude
+        :param row :  line sensor position
+        :type row : float
+        :param col :  column sensor position
+        :type col : float
+        :param alt :  altitude
+        :type alt : float
+        :return ground position (lon,lat,h)
+        :rtype numpy.array
+        """
+        #faire une controle sur row / col !!!!
+        # 0.5 < row < rowmax
+        (kh,kb) = self.return_grid_index(alt)
+        altbas  = self.alts_down[kb]
+        althaut = self.alts_down[kh]
+        dh = (alt - altbas)/(althaut - altbas)
+        mats =  [self.gld_lon[kh:kb+1,:,:],self.gld_lat[kh:kb+1,:,:]]
+        P     = np.zeros(3)
+        P[2] = alt
+        dl = (row - self.row0)/self.steprow
+        dc = (col - self.col0)/self.stepcol
+        [vlon,vlat] = interpol_bilin(mats,self.nbrow,self.nbcol,dl,dc)
+        P[0] = (dh*vlon[0] +(1-dh)*vlon[1])
+        P[1] = (dh*vlat[0] +(1-dh)*vlat[1])
+        return P
+
+    def direct_loc_dtm(self, row, col, dtm):
+        """
+        direct localization on dtm
+        :param row :  line sensor position
+        :type row : float
+        :param col :  column sensor position
+        :type col : float
+        :param dtm : dtm model
+        :type dtm  : shareloc.dtm
+        :return ground position (lon,lat,h)
+        :rtype numpy.array
+        """
+        visee = np.zeros((3,self.nbalt))
+        vislonlat = self.interpolate_grid_in_plani(row, col)
+        visee[0,:] = vislonlat[0]
+        visee[1,:] = vislonlat[1]
+        visee[2,:] = self.alts_down
+        v = visee.T
+        (code1, code2, PointB, dH3D) = dtm.checkCubeDTM(v)
+        (code3,code4,Point_dtm) = dtm.intersection(v, PointB, dH3D)
+        return Point_dtm
+
+    def los_extrema(self,row,col,alt_min,alt_max):
+        """
+        compute los extrema
+        :param row :  line sensor position
+        :type row : float
+        :param col :  column sensor position
+        :type col : float
+        :param alt_min : los alt min
+        :type alt_min  : float
+        :param alt_max : los alt max
+        :type alt_max : float
+        :return los extrema
+        :rtype numpy.array (2x3)
+        """
+        los_edges = np.zeros([2,3])
+        los_edges[0,:] = self.direct_loc_h(row,col,alt_max)
+        los_edges[1,:] = self.direct_loc_h(row,col,alt_min)
+        return los_edges
+
+
+    def fct_locdir_dtmopt(self,lig,col, dtm):
+        """
+        direct localization on 3D cube dtm
+        :param lig :  line sensor position
+        :type lig : float
+        :param col :  column sensor position
+        :type col : float
+        :param dtm : dtm model
+        :type dtm  : shareloc.dtm
+        :return boolean true
+        :rtype bool
+        """
+        visee = np.zeros((3,self.nbalt))
+        vislonlat = self.fct_interp_visee_unitaire_gld(lig,col)
+        visee[0,:] = vislonlat[0]
+        visee[1,:] = vislonlat[1]
+        visee[2,:] = self.alts_down
+        v = visee.T
+        (code, code2, PointB, dH3D) = dtm.checkCubeDTM(v)
+        #(code,code4,Point_dtm) = self.intersection(v, PointB, dH3D,dtm)
+        return code
+
+
+    def interpolate_grid_in_plani(self, row, col):
+        """
+        interpolate positions on multi h grid
+        :param row :  line sensor position
+        :type row : float
+        :param col :  column sensor position
+        :type col : float
+        :return interpolated positions
+        :rtype list
+        """
+        dl = (row - self.row0)/self.steprow
+        dc = (col - self.col0)/self.stepcol
+        mats =  [self.gld_lon,self.gld_lat]
+        res = interpol_bilin(mats,self.nbrow,self.nbcol,dl,dc)
+        return res
+
+    def interpolate_grid_in_altitude(self, nbrow, nbcol, nbalt=None):
+        """
+        interpolate equally spaced grid (in altitude)
+        :param nbrow :  grid nb row
+        :type nbrow : int
+        :param nbcol :  grid nb col
+        :type nbcol : int
+        :param nbalt :  grid nb alt, of None self.nbalt is used instead
+        :type nbalt : int
+        :return equally spaced grid
+        :rtype numpy.array
+        """
+        if not nbalt:
+            nbalt = self.nbalt
+            list_alts = self.alts_down
+        else:
+            list_alts = np.linspace(self.alts_down[0],self.alts_down[-1],nbalt)
+
+        gld_lon = np.zeros((nbalt,nbrow,nbcol))
+        gld_lat = np.zeros((nbalt,nbrow,nbcol))
+        """genere un cube de visee interpole de nrow/ncol visee"""
+        #row_max = self.row0 + self.steprow * (self.nbrow-1)
+        #col_max = self.col0 + self.stepcol * (self.nbcol-1)
+
+        steprow = (self.rowmax - self.row0)/(nbrow-1)
+        stepcol = (self.colmax - self.col0)/(nbcol-1)
+
+        for k,alt in enumerate(list_alts):
+
+            res = self.direct_loc_grid_h(self.row0, self.col0, steprow, stepcol, nbrow, nbcol, alt)
+            gld_lon[k] = res[0]
+            gld_lat[k] = res[1]
+        return gld_lon,gld_lat
+
+
+    def direct_loc_grid_dtm(self, row0, col0, steprow, stepcol, nbrow, nbcol, dtm):
+        """
+         direct localization  grid on dtm
+         :param row0 :  grid origin (row)
+         :type row0 : int
+         :param col0 :  grid origin (col)
+         :type col0 : int
+         :param steprow :  grid step (row)
+         :type steprow : int
+         :param stepcol :  grid step (col)
+         :type stepcol : int
+         :param nbrow :  grid nb row
+         :type nbrow : int
+         :param nbcol :  grid nb col
+         :type nbcol : int
+         :param dtm : dtm model
+         :type dtm  : shareloc.dtm
+         :return direct localization grid
+         :rtype numpy.array
+        """
+        glddtm = np.zeros((3,nbrow,nbcol))
+        visee = np.zeros((3,self.nbalt))
+        for i in range(nbrow):
+            for j in range(nbcol):
+                col = col0 + stepcol * j
+                row = row0 + steprow * i
+                vislonlat = self.interpolate_grid_in_plani(row, col)
+                visee[0,:] = vislonlat[0]
+                visee[1,:] = vislonlat[1]
+                visee[2,:] = self.alts_down
+                v = visee.T
+                (code1, code2, PointB, dH3D) = dtm.checkCubeDTM(v)
+                (code3,code4,PointR) = dtm.intersection(v, PointB, dH3D)
+                glddtm[:,i,j] = PointR
+        return glddtm
+
+    def return_grid_index(self, alt):
+        """
+         return layer index enclosing a given altitude
+         :param alt :  altitude
+         :type alt : float
+         :return grid index (up,down)
+         :rtype tuple
+        """
+        if alt > self.alts_down[0] :
+            (indicehaut,indicebas) = (0,0)
+        elif alt < self.alts_down[-1]:
+            (indicehaut,indicebas) = (self.nbalt-1,self.nbalt-1)
+        else:
+            i = 0
+            while i < self.nbalt and self.alts_down[i] >= alt:
+                i+=1
+            if i== self.nbalt: #pour gerer alt min
+                i = self.nbalt - 1
+            indicebas = i     #indice grille bas
+            indicehaut = i-1   #indice grille haut
+        return (indicehaut,indicebas)
+
+
+    def direct_loc_grid_h(self, row0, col0, steprow, stepcol, nbrow, nbcol, alt):
+        """
+         direct localization  grid at constant altitude
+         :param row0 :  grid origin (row)
+         :type row0 : int
+         :param col0 :  grid origin (col)
+         :type col0 : int
+         :param steprow :  grid step (row)
+         :type steprow : int
+         :param stepcol :  grid step (col)
+         :type stepcol : int
+         :param nbrow :  grid nb row
+         :type nbrow : int
+         :param nbcol :  grid nb col
+         :type nbcol : int
+         :param alt : altitude of the grid
+         :type alt  : float
+         :return direct localization grid
+         :rtype numpy.array
+        """
+        "TODO: check extrapolations"
+        (kh,kb) = self.return_grid_index(alt)
+        gldalt  = np.zeros((3,nbrow,nbcol))
+        altbas  = self.alts_down[kb]
+        althaut = self.alts_down[kh]
+
+        dh = (alt - altbas)/(althaut - altbas)
+        mats =  [self.gld_lon[kh:kb+1,:,:],self.gld_lat[kh:kb+1,:,:]]
+        P     = np.zeros(3)
+        P[2] = alt
+        for i in range(nbrow):
+            row = row0 + steprow*i
+            dl = (row - self.row0)/self.steprow
+            for j in range(nbcol):
+                col = col0 + stepcol*j
+                dc = (col - self.col0)/self.stepcol
+                [vlon,vlat] = interpol_bilin(mats,self.nbrow,self.nbcol,dl,dc)
+                P[0] = (dh*vlon[0] +(1-dh)*vlon[1])
+                P[1] = (dh*vlat[0] +(1-dh)*vlat[1])
+                gldalt[:,i,j] = P
+        return gldalt
+
+    def estimate_inverse_loc_predictor(self, nbrow_pred=3, nbcol_pred=3):
+        """
+        initialize inverse localization polynomial predictor
+        it composed of 4 polynoms estimated on 5x5 grid at hmin and hmax :
+
+        col_min = a0 + a1*lon + a2*lat + a3*lon**2 + a4*lat**2 + a5*lon*lat
+        row_min = b0 + b1*lon + b2*lat + b3*lon**2 + b4*lat**2 + b5*lon*lat
+        col_max = a0 + a1*lon + a2*lat + a3*lon**2 + a4*lat**2 + a5*lon*lat
+        row_max = b0 + b1*lon + b2*lat + b3*lon**2 + b4*lat**2 + b5*lon*lat
+        least squarred method is used to calculate coefficients, which are noramlized in [-1,1]
+        :param nbrow_pred :  predictor nb row (3 by default)
+        :type nbrow_pred : int
+        :param nbcol_pred :  predictor nb col (3 by default)
+        :type nbcol_pred : int
+        """
+        "why 5x5 grid ?"
+        nb_alt     = 2
+        nb_coeff   = 6
+        nb_mes     = nbcol_pred*nbrow_pred
+
+        col_norm    = np.linspace(-1.0,1.0,nbcol_pred)
+        row_norm    = np.linspace(-1.0,1.0,nbrow_pred)
+        gcol_norm, grow_norm = np.meshgrid(col_norm,row_norm)
+        glon,glat = self.interpolate_grid_in_altitude(nbrow_pred, nbcol_pred, nb_alt)
+
+        #normalisation des variables
+        (glon_min,glon_max) = (glon.min(),glon.max())
+        (glat_min,glat_max) = (glat.min(),glat.max())
+        lon_ofset = (glon_max + glon_min)/2.0
+        lon_scale = (glon_max - glon_min)/2.0
+        lat_ofset = (glat_max + glat_min)/2.0
+        lat_scale = (glat_max - glat_min)/2.0
+
+        glon_norm = (glon - lon_ofset) / lon_scale
+        glat_norm = (glat - lat_ofset) / lat_scale
+
+
+        col_ofset = (self.colmax + self.col0)/2.0
+        col_scale = (self.colmax - self.col0)/2.0
+        row_ofset = (self.rowmax + self.row0)/2.0
+        row_scale = (self.rowmax - self.row0)/2.0
+
+        glon2     = glon_norm*glon_norm
+        glonlat   = glon_norm*glat_norm
+        glat2     = glat_norm*glat_norm
+
+        Amin    = np.zeros((nb_mes,nb_coeff))
+        Amax    = np.zeros((nb_mes,nb_coeff))
+        Bcol    = np.zeros((nb_mes,1))
+        Brow    = np.zeros((nb_mes,1))
+
+        #resolution des moindres carres
+        imes = 0
+        for irow in range(nbrow_pred):
+            for icol in range(nbcol_pred):
+
+                Bcol[imes]       = gcol_norm[irow,icol]
+                Brow[imes]       = grow_norm[irow,icol]
+                Amin[imes,0]     = 1.0
+                Amax[imes,0]     = 1.0
+                Amin[imes,1]     = glon_norm[1,irow,icol]
+                Amax[imes,1]     = glon_norm[0,irow,icol]
+                Amin[imes,2]     = glat_norm[1,irow,icol]
+                Amax[imes,2]     = glat_norm[0,irow,icol]
+                Amin[imes,3]     = glon2[1,irow,icol]
+                Amax[imes,3]     = glon2[0,irow,icol]
+                Amin[imes,4]     = glat2[1,irow,icol]
+                Amax[imes,4]     = glat2[0,irow,icol]
+                Amin[imes,5]     = glonlat[1,irow,icol]
+                Amax[imes,5]     = glonlat[0,irow,icol]
+                imes +=1
+
+        #Calcul des coeffcients
+        matAmin       = np.array(Amin)
+        matAmax       = np.array(Amax)
+
+        tAAmin        = matAmin.T@matAmin
+        tAAmax        = matAmax.T@matAmax
+        tAAmin_inv    = np.linalg.inv(tAAmin)
+        tAAmax_inv    = np.linalg.inv(tAAmax)
+
+        coef_col_min = tAAmin_inv@matAmin.T@Bcol
+        coef_row_min = tAAmin_inv@matAmin.T@Brow
+        coef_col_max = tAAmax_inv@matAmax.T@Bcol
+        coef_row_max = tAAmax_inv@matAmax.T@Brow
+
+        setattr(self,'pred_col_min',coef_col_min.flatten())
+        setattr(self,'pred_row_min',coef_row_min.flatten())
+        setattr(self,'pred_col_max',coef_col_max.flatten())
+        setattr(self,'pred_row_max',coef_row_max.flatten())
+        setattr(self,'pred_ofset_scale_lon',  [lon_ofset , lon_scale])
+        setattr(self,'pred_ofset_scale_lat',  [lat_ofset , lat_scale] )
+        setattr(self,'pred_ofset_scale_row',  [row_ofset , row_scale] )
+        setattr(self,'pred_ofset_scale_col',  [col_ofset , col_scale] )
+
+    #-------------------------------------------------------------------------------------------------------------------------
+    def inverse_loc_predictor(self, lon, lat, alt=0.0):
+        """
+        evaluate inverse localization predictor at a given geographic position
+        :param lon : longitude
+        :type lon : float
+        :param lat : latitude
+        :type lat : float
+        :param alt : altitude (0.0 by default)
+        :type alt : float
+        :return sensor position (row,col, is extrapolated)
+        :rtype tuple (float,float,boolean)
+        """
+        seuil_extrapol = 20.0
+        extrapol = False
+        altmin = self.alts_down[-1]
+        altmax = self.alts_down[0]
+
+        #normalisation
+        lon_n = (lon - self.pred_ofset_scale_lon[0]) / self.pred_ofset_scale_lon[1]
+        lat_n = (lat - self.pred_ofset_scale_lat[0]) / self.pred_ofset_scale_lat[1]
+        if abs(lon_n) > (1+seuil_extrapol/100.0):
+            #print "Attention, en extrapolation de 20% en longitude:",lon_n
+            extrapol = True
+        if abs(lat_n) > (1+seuil_extrapol/100.0):
+            #print "Attention, en extrapolation de 20% en latitude:",lat_n
+            extrapol = True
+
+        #application polynome
+        vect_sol = np.array([1,lon_n,lat_n,lon_n**2,lat_n**2,lon_n*lat_n])
+        col_min = ((self.pred_col_min*vect_sol).sum() * self.pred_ofset_scale_col[1]) + self.pred_ofset_scale_col[0]
+        row_min = ((self.pred_row_min*vect_sol).sum() * self.pred_ofset_scale_row[1]) + self.pred_ofset_scale_row[0]
+        col_max = ((self.pred_col_max*vect_sol).sum() * self.pred_ofset_scale_col[1]) + self.pred_ofset_scale_col[0]
+        row_max = ((self.pred_row_max*vect_sol).sum() * self.pred_ofset_scale_row[1]) + self.pred_ofset_scale_row[0]
+
+        hx = (alt-altmin)/(altmax-altmin)
+        col = (1-hx)*col_min + hx*col_max
+        row = (1-hx)*row_min + hx*row_max
+
+        if row > self.rowmax: row = self.rowmax
+        if row < self.row0:   row = self.row0
+        if col > self.colmax: col = self.colmax
+        if col < self.col0:   col = self.col0
+        return (row,col,extrapol)
+
+    #-------------------------------------------------------------------------------------------------------------------------
+    def inverse_partial_derivative(self, row, col, alt=0):
+        """
+        calculate partial derivative at a given geographic position
+        it gives the matrix to apply to get sensor shifts from geographic ones
+        it returns M matrix :
+        [dcol,drow]T = M x [dlon,dlat]T
+        dlon/dlat in microrad
+        M is calculated on each node of grid
+        M is necessary for direct localization inversion in iterative inverse loc
+        :param lon : longitude
+        :type lon : float
+        :param lat : latitude
+        :type lat : float
+        :param alt : altitude (0.0 by default)
+        :type alt : float
+        :return matrix
+        :rtype numpy.array
+        """
+        dl = (row - self.row0)/self.steprow
+        dc = (col - self.col0)/self.stepcol
+        il = int(np.floor(dl))
+        ic = int(np.floor(dc))
+        (kh,kb) = self.return_grid_index(alt)
+
+        lon_h00 = self.gld_lon[kh,il  ,ic]
+        lon_h01 = self.gld_lon[kh,il  ,ic+1]
+        lon_h10 = self.gld_lon[kh,il+1,ic]
+
+        lon_b00 = self.gld_lon[kb,il  ,ic]
+        lon_b01 = self.gld_lon[kb,il  ,ic+1]
+        lon_b10 = self.gld_lon[kb,il+1,ic]
+
+        lat_h00 = self.gld_lat[kh,il  ,ic]
+        lat_h01 = self.gld_lat[kh,il  ,ic+1]
+        lat_h10 = self.gld_lat[kh,il+1,ic]
+
+        lat_b00 = self.gld_lat[kb,il  ,ic]
+        lat_b01 = self.gld_lat[kb,il  ,ic+1]
+        lat_b10 = self.gld_lat[kb,il+1,ic]
+
+        dlon_ch = np.deg2rad(lon_h01 - lon_h00)/self.stepcol
+        dlon_cb = np.deg2rad(lon_b01 - lon_b00)/self.stepcol
+        dlon_lh = np.deg2rad(lon_h10 - lon_h00)/self.steprow
+        dlon_lb = np.deg2rad(lon_b10 - lon_b00)/self.steprow
+
+        dlat_ch = np.deg2rad(lat_h01 - lat_h00)/self.stepcol
+        dlat_cb = np.deg2rad(lat_b01 - lat_b00)/self.stepcol
+        dlat_lh = np.deg2rad(lat_h10 - lat_h00)/self.steprow
+        dlat_lb = np.deg2rad(lat_b10 - lat_b00)/self.steprow
+
+        hx = (alt - self.alts_down[kb])/(self.alts_down[kh]-self.alts_down[kb])
+
+        dlon_c = ((1-hx)*dlon_cb + (hx)*dlon_ch)*1e6
+        dlat_c = ((1-hx)*dlat_cb + (hx)*dlat_ch)*1e6
+        dlon_l = ((1-hx)*dlon_lb + (hx)*dlon_lh)*1e6
+        dlat_l = ((1-hx)*dlat_lb + (hx)*dlat_lh)*1e6
+        det = dlon_c*dlat_l - dlon_l*dlat_c
+        if abs(det) > 0.000000000001:
+            Matdp = np.array([[dlat_l,-dlon_l],[-dlat_c,dlon_c]])/det
+        else:
+            print("nul determinant")
+        return Matdp
+    #-------------------------------------------------------------------------------------------------------------------------
+    def inverse_loc(self, lon,lat,alt = 0.0, nb_iterations = 15):
+        """
+        inverse localization at a given geographic position
+        First initialize position,
+        * apply inverse predictor lon,lat,at ->  col_0,row_0
+        * direct loc col_0,row_0 -> lon_0, lat_0
+        Then iterative process:
+        * calculate geographic error dlon,dlat
+        * calculate senor correction dlon,dlat -> dcol,drow
+        * apply direct localization  -> lon_i,lat_i
+        :param lon : longitude
+        :type lon: float
+        :param lat : latitude
+        :type lat: float
+        :param alt : altitude
+        :type alt: float
+        :param nb_iterations : max number of iterations (15 by default)
+        :type nb_iterations : int
+        :return sensor position (row,col, is_valid)
+        :rtype tuple (float,float,boolean)
+        """
+
+
+        deg2mrad = np.deg2rad(1.0)*1e6
+        k=0
+        coslon = np.cos(np.deg2rad(lat))
+        Rtx = 1e-12*6378000**2
+        (row_i,col_i,extrapol) = self.inverse_loc_predictor(lon, lat, alt)
+        erreur_m2    = 10.0
+        point_valide = 0
+        if not extrapol:
+            #Processus iteratif
+            #while erreur > seuil:1mm
+            while (erreur_m2 > 1e-6) and (k < nb_iterations):
+                #print k,row_i,col_i
+                P = self.direct_loc_h(row_i, col_i, alt)
+                dlon_microrad = (P[0] - lon)*deg2mrad
+                dlat_microrad = (P[1] - lat)*deg2mrad
+                erreur_m2 = Rtx*(dlat_microrad**2+(dlon_microrad*coslon)**2)
+                dsol = np.array([dlon_microrad, dlat_microrad])
+                mat_dp = self.inverse_partial_derivative(row_i, col_i, alt)
+                dimg = mat_dp@dsol
+                col_i += -dimg[0]
+                row_i += -dimg[1]
+                k +=1
+                point_valide = 1
+        return (row_i,col_i,point_valide)
+
+    #-------------------------------------------------------------------------------
+
+def coloc(gld_xH_src, gld_xH_dst, dtm, \
+          l0_src, c0_src, steprow_src, stepcol_src, nbrow_src, nbcol_src):
+    """
+    colocalization grid on dtm
+    localization on dtm from src grid, then inverse localization in right grid
+    :param gld_xH_src : source grid
+    :type gld_xH_src : shareloc.grid
+    :param gld_xH_dst : destination grid
+    :type gld_xH_dst : shareloc.grid
+     :param l0_src :  grid origin (row)
+     :type l0_src : int
+     :param c0_src :  grid origin (col)
+     :type c0_src : int
+     :param steprow_src :  grid step (row)
+     :type steprow_src : int
+     :param stepcol_src :  grid step (col)
+     :type stepcol_src : int
+     :param nbrow_src :  grid nb row
+     :type nbrow_src : int
+     :param nbcol_src :  grid nb col
+     :type nbcol_src : int
+     :return colocalization grid
+     :rtype numpy.array
+    """
+    gricoloc = np.zeros((3,nbrow_src,nbcol_src))
+    for l in range(nbrow_src):
+        row = l0_src + steprow_src * l
+        for c in range(nbcol_src):
+            col = c0_src + stepcol_src * c
+            (lon,lat,alt) = gld_xH_src.direct_loc_dtm(row,col, dtm)
+            Pdst = gld_xH_dst.inverse_loc(lon,lat,alt)
+            gricoloc[:,l,c] = Pdst
+    return gricoloc
+