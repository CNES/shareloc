#!/usr/bin/env python
# coding: utf8
#
# Copyright (c) 2020 Centre National d'Etudes Spatiales (CNES).
#
# This file is part of Shareloc
# (see https://github.com/CNES/shareloc).
#
# Licensed under the Apache License, Version 2.0 (the "License");
# you may not use this file except in compliance with the License.
# You may obtain a copy of the License at
#
#     http://www.apache.org/licenses/LICENSE-2.0
#
# Unless required by applicable law or agreed to in writing, software
# distributed under the License is distributed on an "AS IS" BASIS,
# WITHOUT WARRANTIES OR CONDITIONS OF ANY KIND, either express or implied.
# See the License for the specific language governing permissions and
# limitations under the License.
#

import os
import pytest
from utils import test_path

from shareloc.rpc.rpc_phr_v2 import FonctRatD

@pytest.mark.parametrize("col,row,alt", [(600,200,125)])
def test_rpc_eucl(col,row,alt):
    data_folder = test_path()

    fichier_direct_euclide = os.path.join(data_folder,'rpc/rpc_dir.euc')
    fichier_inverse_euclide =  os.path.join(data_folder,'rpc/rpc_inv.euc')

    fctrat = FonctRatD(fichier_direct_euclide, fichier_inverse_euclide)

    (lon,lat, alt) = fctrat.direct_loc_h(row, col, alt)
    print (lon,lat)

    (row_ar,col_ar,__) = fctrat.inverse_loc(lon,lat,alt)
    print (col_ar,row_ar)
    assert(col_ar == pytest.approx(col,1e-2))
    assert(row_ar == pytest.approx(row,1e-2))

@pytest.mark.parametrize("col,row,alt", [(600,200,125)])
def test_rpc_phrdimap(col,row,alt):
    data_folder = test_path()
    id_scene = 'P1BP--2018122638935449CP'
    fichier_dimap = os.path.join(data_folder,'rpc/PHRDIMAP_{}.XML'.format(id_scene))

    fctrat = FonctRatD(fichier_dimap)

    (lon,lat,alt) = fctrat.direct_loc_h(row,col,alt)
    print (lon,lat)

    (row_ar,col_ar,__) = fctrat.inverse_loc(lon,lat,alt)
    print (col_ar,row_ar)
    assert(col_ar == pytest.approx(col,1e-2))
<<<<<<< HEAD
    assert(row_ar == pytest.approx(row,1e-2))

=======
    assert(lig_ar == pytest.approx(lig,1e-2))


@pytest.mark.parametrize("col,lig,alt", [(600,200,125)])
def test_rpc_direct_inverse_iterative_vs_direct(col,lig,alt):
    data_folder = test_path()
    id_scene = 'P1BP--2018122638935449CP'
    fichier_dimap = os.path.join(data_folder,'rpc/PHRDIMAP_{}.XML'.format(id_scene))

    fctrat = FonctRatD(fichier_dimap)

    #(col,lig,alt)=(100,1000,400)
    (x0,y0) = fctrat.evalue_loc_d(col,lig,alt)
    (x_inv,y_inv) = fctrat.evalue_loc_d_par_inversion_rpc_i(col,lig,alt)
    #print("comparaison loc directe RPC / loc inverse RPC iterative""")
    #"""Les erreurs constates sont dus aux differences entre loc dir et loc inv RPC"""
    assert (x0==pytest.approx(x_inv, 5.0/111111000))
    assert (y0==pytest.approx(y_inv, 5.0/111111000))



@pytest.mark.parametrize("col,lig,alt", [(600,200,125)])
def test_rpc_direct_inverse_iterative(col,lig,alt):
    data_folder = test_path()
    id_scene = 'P1BP--2018122638935449CP'
    fichier_dimap = os.path.join(data_folder,'rpc/PHRDIMAP_{}.XML'.format(id_scene))

    fctrat = FonctRatD(fichier_dimap)

    (lon,lat) = fctrat.evalue_loc_d(col,lig,alt)
    (col_inv, lig_inv) = fctrat.evalue_loc_i(lon, lat, alt)
    (lon_iter,lat_iter) = fctrat.evalue_loc_d_par_inversion_rpc_i(col_inv,lig_inv,alt)
    assert (lon==lon_iter)
    assert (lat==lat_iter)

>>>>>>> d55d7671
<|MERGE_RESOLUTION|>--- conflicted
+++ resolved
@@ -1,98 +1,93 @@
-#!/usr/bin/env python
-# coding: utf8
-#
-# Copyright (c) 2020 Centre National d'Etudes Spatiales (CNES).
-#
-# This file is part of Shareloc
-# (see https://github.com/CNES/shareloc).
-#
-# Licensed under the Apache License, Version 2.0 (the "License");
-# you may not use this file except in compliance with the License.
-# You may obtain a copy of the License at
-#
-#     http://www.apache.org/licenses/LICENSE-2.0
-#
-# Unless required by applicable law or agreed to in writing, software
-# distributed under the License is distributed on an "AS IS" BASIS,
-# WITHOUT WARRANTIES OR CONDITIONS OF ANY KIND, either express or implied.
-# See the License for the specific language governing permissions and
-# limitations under the License.
-#
-
-import os
-import pytest
-from utils import test_path
-
-from shareloc.rpc.rpc_phr_v2 import FonctRatD
-
-@pytest.mark.parametrize("col,row,alt", [(600,200,125)])
-def test_rpc_eucl(col,row,alt):
-    data_folder = test_path()
-
-    fichier_direct_euclide = os.path.join(data_folder,'rpc/rpc_dir.euc')
-    fichier_inverse_euclide =  os.path.join(data_folder,'rpc/rpc_inv.euc')
-
-    fctrat = FonctRatD(fichier_direct_euclide, fichier_inverse_euclide)
-
-    (lon,lat, alt) = fctrat.direct_loc_h(row, col, alt)
-    print (lon,lat)
-
-    (row_ar,col_ar,__) = fctrat.inverse_loc(lon,lat,alt)
-    print (col_ar,row_ar)
-    assert(col_ar == pytest.approx(col,1e-2))
-    assert(row_ar == pytest.approx(row,1e-2))
-
-@pytest.mark.parametrize("col,row,alt", [(600,200,125)])
-def test_rpc_phrdimap(col,row,alt):
-    data_folder = test_path()
-    id_scene = 'P1BP--2018122638935449CP'
-    fichier_dimap = os.path.join(data_folder,'rpc/PHRDIMAP_{}.XML'.format(id_scene))
-
-    fctrat = FonctRatD(fichier_dimap)
-
-    (lon,lat,alt) = fctrat.direct_loc_h(row,col,alt)
-    print (lon,lat)
-
-    (row_ar,col_ar,__) = fctrat.inverse_loc(lon,lat,alt)
-    print (col_ar,row_ar)
-    assert(col_ar == pytest.approx(col,1e-2))
-<<<<<<< HEAD
-    assert(row_ar == pytest.approx(row,1e-2))
-
-=======
-    assert(lig_ar == pytest.approx(lig,1e-2))
-
-
-@pytest.mark.parametrize("col,lig,alt", [(600,200,125)])
-def test_rpc_direct_inverse_iterative_vs_direct(col,lig,alt):
-    data_folder = test_path()
-    id_scene = 'P1BP--2018122638935449CP'
-    fichier_dimap = os.path.join(data_folder,'rpc/PHRDIMAP_{}.XML'.format(id_scene))
-
-    fctrat = FonctRatD(fichier_dimap)
-
-    #(col,lig,alt)=(100,1000,400)
-    (x0,y0) = fctrat.evalue_loc_d(col,lig,alt)
-    (x_inv,y_inv) = fctrat.evalue_loc_d_par_inversion_rpc_i(col,lig,alt)
-    #print("comparaison loc directe RPC / loc inverse RPC iterative""")
-    #"""Les erreurs constates sont dus aux differences entre loc dir et loc inv RPC"""
-    assert (x0==pytest.approx(x_inv, 5.0/111111000))
-    assert (y0==pytest.approx(y_inv, 5.0/111111000))
-
-
-
-@pytest.mark.parametrize("col,lig,alt", [(600,200,125)])
-def test_rpc_direct_inverse_iterative(col,lig,alt):
-    data_folder = test_path()
-    id_scene = 'P1BP--2018122638935449CP'
-    fichier_dimap = os.path.join(data_folder,'rpc/PHRDIMAP_{}.XML'.format(id_scene))
-
-    fctrat = FonctRatD(fichier_dimap)
-
-    (lon,lat) = fctrat.evalue_loc_d(col,lig,alt)
-    (col_inv, lig_inv) = fctrat.evalue_loc_i(lon, lat, alt)
-    (lon_iter,lat_iter) = fctrat.evalue_loc_d_par_inversion_rpc_i(col_inv,lig_inv,alt)
-    assert (lon==lon_iter)
-    assert (lat==lat_iter)
-
->>>>>>> d55d7671
+#!/usr/bin/env python
+# coding: utf8
+#
+# Copyright (c) 2020 Centre National d'Etudes Spatiales (CNES).
+#
+# This file is part of Shareloc
+# (see https://github.com/CNES/shareloc).
+#
+# Licensed under the Apache License, Version 2.0 (the "License");
+# you may not use this file except in compliance with the License.
+# You may obtain a copy of the License at
+#
+#     http://www.apache.org/licenses/LICENSE-2.0
+#
+# Unless required by applicable law or agreed to in writing, software
+# distributed under the License is distributed on an "AS IS" BASIS,
+# WITHOUT WARRANTIES OR CONDITIONS OF ANY KIND, either express or implied.
+# See the License for the specific language governing permissions and
+# limitations under the License.
+#
+
+import os
+import pytest
+from utils import test_path
+
+from shareloc.rpc.rpc_phr_v2 import FonctRatD
+
+@pytest.mark.parametrize("col,row,alt", [(600,200,125)])
+def test_rpc_eucl(col,row,alt):
+    data_folder = test_path()
+
+    fichier_direct_euclide = os.path.join(data_folder,'rpc/rpc_dir.euc')
+    fichier_inverse_euclide =  os.path.join(data_folder,'rpc/rpc_inv.euc')
+
+    fctrat = FonctRatD(fichier_direct_euclide, fichier_inverse_euclide)
+
+    (lon,lat, alt) = fctrat.direct_loc_h(row, col, alt)
+    print (lon,lat)
+
+    (row_ar,col_ar,__) = fctrat.inverse_loc(lon,lat,alt)
+    print (col_ar,row_ar)
+    assert(col_ar == pytest.approx(col,1e-2))
+    assert(row_ar == pytest.approx(row,1e-2))
+
+@pytest.mark.parametrize("col,row,alt", [(600,200,125)])
+def test_rpc_phrdimap(col,row,alt):
+    data_folder = test_path()
+    id_scene = 'P1BP--2018122638935449CP'
+    fichier_dimap = os.path.join(data_folder,'rpc/PHRDIMAP_{}.XML'.format(id_scene))
+
+    fctrat = FonctRatD(fichier_dimap)
+
+    (lon,lat,alt) = fctrat.direct_loc_h(row,col,alt)
+    print (lon,lat)
+
+    (row_ar,col_ar,__) = fctrat.inverse_loc(lon,lat,alt)
+    print (col_ar,row_ar)
+    assert(col_ar == pytest.approx(col,1e-2))
+    assert(row_ar == pytest.approx(row,1e-2))
+
+
+
+@pytest.mark.parametrize("col,row,alt", [(600,200,125)])
+def test_rpc_direct_inverse_iterative_vs_direct(col,row,alt):
+    data_folder = test_path()
+    id_scene = 'P1BP--2018122638935449CP'
+    fichier_dimap = os.path.join(data_folder,'rpc/PHRDIMAP_{}.XML'.format(id_scene))
+
+    fctrat = FonctRatD(fichier_dimap)
+
+    #(col,lig,alt)=(100,1000,400)
+    (x0,y0, __) = fctrat.direct_loc_h(row,col,alt)
+    (x_inv,y_inv) = fctrat.direct_loc_inverse_iterative(row,col,alt)
+    #print("comparaison loc directe RPC / loc inverse RPC iterative""")
+    #"""Les erreurs constates sont dus aux differences entre loc dir et loc inv RPC"""
+    assert (x0==pytest.approx(x_inv, 5.0/111111000))
+    assert (y0==pytest.approx(y_inv, 5.0/111111000))
+
+
+
+@pytest.mark.parametrize("col,row,alt", [(600,200,125)])
+def test_rpc_direct_inverse_iterative(col,row,alt):
+    data_folder = test_path()
+    id_scene = 'P1BP--2018122638935449CP'
+    fichier_dimap = os.path.join(data_folder,'rpc/PHRDIMAP_{}.XML'.format(id_scene))
+
+    fctrat = FonctRatD(fichier_dimap)
+
+    (lon,lat,__) = fctrat.direct_loc_h(row,col,alt)
+    (row_inv, col_inv,__) = fctrat.inverse_loc(lon, lat, alt)
+    (lon_iter,lat_iter) = fctrat.direct_loc_inverse_iterative(row_inv,col_inv,alt)
+    assert (lon==lon_iter)
+    assert (lat==lat_iter)