/*
Copyright (c) 2023 Centre National d'Etudes Spatiales (CNES).

This file is part of shareloc
(see https://github.com/CNES/shareloc).

Licensed under the Apache License, Version 2.0 (the "License");
you may not use this file except in compliance with the License.
You may obtain a copy of the License at

    http://www.apache.org/licenses/LICENSE-2.0

Unless required by applicable law or agreed to in writing, software
distributed under the License is distributed on an "AS IS" BASIS,
WITHOUT WARRANTIES OR CONDITIONS OF ANY KIND, either express or implied.
See the License for the specific language governing permissions and
limitations under the License.
*/

/**
  Cpp copy of dtm_intersection.py
 */

#ifndef DTM_INTERSECTION_H
#define DTM_INTERSECTION_H

#include <vector>
#include <string>
#include <array>
<<<<<<< HEAD
#include <algorithm>
#include <cmath>

#include <pybind11/pybind11.h>
#include "pybind11/numpy.h"

using namespace std;

/**
Class DTMIntersection
Framework of the DTMIntersection python class.
*/

class DTMIntersection {

private:

        string dtm_file;
        vector<double> alt_data;
        double alt_min;
        double alt_max;
        double origin_x;
        double origin_y;
        double pixel_size_x;
        double pixel_size_y;
        array<double,6> plane_coef_a;
        array<double,6> plane_coef_b;
        array<double,6> plane_coef_c;
        array<double,6> plane_coef_d;
        vector<double> alt_min_cell;
        vector<double> alt_max_cell;
        double tol_z;// = 0.0001

        int epsg;

        vector<double> plans;

        array<double,6> trans_inv; //affine.affine en python
        array<double,6> transform;
        int nb_rows;
        int nb_columns;

=======
#include <tuple>

/**
  Class DTMIntersection
  Framework of the DTMIntersection python class.
 */
>>>>>>> 41216de4

class DTMIntersection
{

public:

    /**Constructor*/
<<<<<<< HEAD
    DTMIntersection(
        int dtm_image_epsg,
        pybind11::array_t<double, \
                    pybind11::array::c_style | pybind11::array::forcecast> dtm_image_alt_data,
        int dtm_image_nb_rows,
        int dtm_image_nb_columns,
        tuple<double,double,double,double,double,double> dtm_image_transform
    );//determiner comment passer les arg

    /**eq_plan*/
    double eq_plan(int i, array<double, 3> const& position);

    /**ter_to_index*/
    array<double, 3> ter_to_index(array<double, 3> const& vect_ter);

    /**ter_to_indexs*/
    vector<double> ter_to_indexs(vector<double> const& vect_ter);

    /**index_to_ter*/
    array<double, 3> index_to_ter(array<double, 3> const& vect_ter);
=======
    DTMIntersection(std::array<double, 20> const& dtm_image);//determiner comment passer les arg

    /**eq_plan*/
    double eq_plan(int i, std::array<double, 3> position) const;

    /**ter_to_index*/
    std::array<double, 3> ter_to_index(std::array<double, 3> vect_ter) const;

    /**ter_to_indexs*/
    std::vector<double> ter_to_indexs(std::vector<double> const& vect_ter) const;

    /**index_to_ter*/
    std::array<double, 3> index_to_ter(std::array<double, 3> vect_ter) const;
>>>>>>> 41216de4

    /**get_alt_offset*/
    std::array<double, 2> get_alt_offset(int epsg) const;//maybe unecessary

    /**interpolate*/
    double interpolate(double pos_row, double pos_col) const;

    /**intersect_dtm_cube*/
    std::tuple<bool,bool,std::vector<double>,bool,std::vector<double>> intersect_dtm_cube(std::vector<double> const& los) const;

    /**intersection*/
    std::tuple<bool,bool,std::vector<double>> intersection(
        std::vector<double> const& los_index,
        std::vector<double> const& point_b,
        double h_intersect) const;

    //-- getter --//

    /**get_dtm_file*/
    std::string const& get_dtm_file() const noexcept {return m_dtm_file;};
    /**get_alt_data*/
    std::vector<double>  const&  get_alt_data() const noexcept {return m_alt_data;};
    /**get_alt_min*/
    double get_alt_min() const noexcept {return m_alt_min;};
    /**get_alt_max*/
<<<<<<< HEAD
    double get_alt_max();
    /**get_plane_coef_a*/
    array<double,6> get_plane_coef_a();
    /**get_plane_coef_b*/
    array<double,6> get_plane_coef_b();
    /**get_plane_coef_c*/
    array<double,6> get_plane_coef_c();
    /**get_plane_coef_d*/
    array<double,6> get_plane_coef_d();
    /**get_alt_min_cell*/
    vector<double> get_alt_min_cell();
    /**get_alt_max_cell*/
    vector<double> get_alt_max_cell();
=======
    double get_alt_max() const noexcept {return m_alt_max;};
    /**get_origin_x*/
    double get_origin_x() const noexcept {return m_origin_x;};
    /**get_origin_y*/
    double get_origin_y() const noexcept {return m_origin_y;};
    /**get_pixel_size_x*/
    double get_pixel_size_x() const noexcept {return m_pixel_size_x;};
    /**get_pixel_size_y*/
    double get_pixel_size_y() const noexcept {return m_pixel_size_y;};
    /**get_plane_coef_a*/
    std::vector<double> const& get_plane_coef_a() const noexcept {return m_plane_coef_a;};
    /**get_plane_coef_b*/
    std::vector<double> const& get_plane_coef_b() const noexcept {return m_plane_coef_b;};
    /**get_plane_coef_c*/
    std::vector<double> const& get_plane_coef_c() const noexcept {return m_plane_coef_c;};
    /**get_plane_coef_d*/
    std::vector<double> const& get_plane_coef_d() const noexcept {return m_plane_coef_d;};
    /**get_alt_min_cell*/
    double get_alt_min_cell() const noexcept {return m_alt_min_cell;};
    /**get_alt_max_cell*/
    double get_alt_max_cell() const noexcept {return m_alt_max_cell;};
>>>>>>> 41216de4
    /**get_tol_z*/
    double get_tol_z() const noexcept {return m_tol_z;};// = 0.0001
    /**get_epsg*/
<<<<<<< HEAD
    int get_epsg();
    /**get_plans*/
    vector<double> get_plans();
    /**get_trans_inv*/
    array<double,6> get_trans_inv(); //affine.affine en python
    /**get_transform*/
    array<double,6> get_transform();
=======
    int get_epsg() const noexcept {return m_epsg;};
    /**get_grid_row*/
    std::vector<double> const& get_grid_row() const noexcept {return m_grid_row;};
    /**get_grid_col*/
    std::vector<double> const& get_grid_col() const noexcept {return m_grid_col;};
    /**get_plans*/
    std::vector<double> const& get_plans() const noexcept {return m_plans;};
    /**get_transform*/
    std::vector<double> const& get_transform() const noexcept {return m_transform;};
>>>>>>> 41216de4
    /**get_nb_rows*/
    int get_nb_rows() const noexcept {return m_nb_rows;};
    /**get_nb_columns*/
<<<<<<< HEAD
    int get_nb_columns();
};



//-- Function --//

/**init_min_max*/
tuple<vector<double>,vector<double>> init_min_max(vector<double> const& alt_data,
                                                    int nb_rows,
                                                    int nb_columns);
=======
    int get_nb_columns() const noexcept {return m_nb_columns;};

private:
    std::string m_dtm_file;
    std::vector<double> m_alt_data;
    double m_alt_min;
    double m_alt_max;
    double m_origin_x;
    double m_origin_y;
    double m_pixel_size_x;
    double m_pixel_size_y;
    std::vector<double> m_plane_coef_a;
    std::vector<double> m_plane_coef_b;
    std::vector<double> m_plane_coef_c;
    std::vector<double> m_plane_coef_d;
    double m_alt_min_cell;
    double m_alt_max_cell;
    double m_tol_z;// = 0.0001

    int m_epsg;

    std::vector<double> m_grid_row;
    std::vector<double> m_grid_col;

    std::vector<double> m_plans;

    std::vector<double> m_transform;
    int m_nb_rows;
    int m_nb_columns;
};


#endif
>>>>>>> 41216de4
<|MERGE_RESOLUTION|>--- conflicted
+++ resolved
@@ -25,59 +25,18 @@
 #define DTM_INTERSECTION_H
 
 #include <vector>
-#include <string>
 #include <array>
-<<<<<<< HEAD
 #include <algorithm>
 #include <cmath>
 
 #include <pybind11/pybind11.h>
 #include "pybind11/numpy.h"
 
-using namespace std;
 
 /**
 Class DTMIntersection
 Framework of the DTMIntersection python class.
 */
-
-class DTMIntersection {
-
-private:
-
-        string dtm_file;
-        vector<double> alt_data;
-        double alt_min;
-        double alt_max;
-        double origin_x;
-        double origin_y;
-        double pixel_size_x;
-        double pixel_size_y;
-        array<double,6> plane_coef_a;
-        array<double,6> plane_coef_b;
-        array<double,6> plane_coef_c;
-        array<double,6> plane_coef_d;
-        vector<double> alt_min_cell;
-        vector<double> alt_max_cell;
-        double tol_z;// = 0.0001
-
-        int epsg;
-
-        vector<double> plans;
-
-        array<double,6> trans_inv; //affine.affine en python
-        array<double,6> transform;
-        int nb_rows;
-        int nb_columns;
-
-=======
-#include <tuple>
-
-/**
-  Class DTMIntersection
-  Framework of the DTMIntersection python class.
- */
->>>>>>> 41216de4
 
 class DTMIntersection
 {
@@ -85,51 +44,36 @@
 public:
 
     /**Constructor*/
-<<<<<<< HEAD
     DTMIntersection(
         int dtm_image_epsg,
         pybind11::array_t<double, \
                     pybind11::array::c_style | pybind11::array::forcecast> dtm_image_alt_data,
         int dtm_image_nb_rows,
         int dtm_image_nb_columns,
-        tuple<double,double,double,double,double,double> dtm_image_transform
+        std::tuple<double,double,double,double,double,double> dtm_image_transform
     );//determiner comment passer les arg
 
     /**eq_plan*/
-    double eq_plan(int i, array<double, 3> const& position);
+    double eq_plan(int i, std::array<double, 3> const& position)const;
 
     /**ter_to_index*/
-    array<double, 3> ter_to_index(array<double, 3> const& vect_ter);
+    std::array<double, 3> ter_to_index(std::array<double, 3> const& vect_ter)const;
 
     /**ter_to_indexs*/
-    vector<double> ter_to_indexs(vector<double> const& vect_ter);
+    std::vector<double> ter_to_indexs(std::vector<double> const& vect_ter);//maybe unecessary
 
     /**index_to_ter*/
-    array<double, 3> index_to_ter(array<double, 3> const& vect_ter);
-=======
-    DTMIntersection(std::array<double, 20> const& dtm_image);//determiner comment passer les arg
-
-    /**eq_plan*/
-    double eq_plan(int i, std::array<double, 3> position) const;
-
-    /**ter_to_index*/
-    std::array<double, 3> ter_to_index(std::array<double, 3> vect_ter) const;
-
-    /**ter_to_indexs*/
-    std::vector<double> ter_to_indexs(std::vector<double> const& vect_ter) const;
-
-    /**index_to_ter*/
-    std::array<double, 3> index_to_ter(std::array<double, 3> vect_ter) const;
->>>>>>> 41216de4
-
-    /**get_alt_offset*/
-    std::array<double, 2> get_alt_offset(int epsg) const;//maybe unecessary
+    std::array<double, 3> index_to_ter(std::array<double, 3> const& vect_ter)const;
 
     /**interpolate*/
-    double interpolate(double pos_row, double pos_col) const;
+    double interpolate(double delta_shift_row, double delta_shift_col) const;
 
     /**intersect_dtm_cube*/
-    std::tuple<bool,bool,std::vector<double>,bool,std::vector<double>> intersect_dtm_cube(std::vector<double> const& los) const;
+    std::tuple<bool,
+    bool,
+    std::vector<double>,
+    bool,
+    std::vector<double>> intersect_dtm_cube(std::vector<double> const& los) const;
 
     /**intersection*/
     std::tuple<bool,bool,std::vector<double>> intersection(
@@ -139,77 +83,64 @@
 
     //-- getter --//
 
-    /**get_dtm_file*/
-    std::string const& get_dtm_file() const noexcept {return m_dtm_file;};
     /**get_alt_data*/
-    std::vector<double>  const&  get_alt_data() const noexcept {return m_alt_data;};
+    std::vector<double>  const&  get_alt_data() const noexcept {return alt_data;};
     /**get_alt_min*/
-    double get_alt_min() const noexcept {return m_alt_min;};
+    double get_alt_min() const noexcept {return alt_min;};
     /**get_alt_max*/
-<<<<<<< HEAD
-    double get_alt_max();
+    double get_alt_max() const noexcept {return alt_max;};
     /**get_plane_coef_a*/
-    array<double,6> get_plane_coef_a();
+    std::array<double,6> const& get_plane_coef_a() const noexcept {return plane_coef_a;};
     /**get_plane_coef_b*/
-    array<double,6> get_plane_coef_b();
+    std::array<double,6> const& get_plane_coef_b() const noexcept {return plane_coef_b;};
     /**get_plane_coef_c*/
-    array<double,6> get_plane_coef_c();
+    std::array<double,6> const& get_plane_coef_c() const noexcept {return plane_coef_c;};
     /**get_plane_coef_d*/
-    array<double,6> get_plane_coef_d();
+    std::array<double,6> const& get_plane_coef_d() const noexcept {return plane_coef_d;};
     /**get_alt_min_cell*/
-    vector<double> get_alt_min_cell();
+    std::vector<double> get_alt_min_cell() const noexcept {return alt_min_cell;};
     /**get_alt_max_cell*/
-    vector<double> get_alt_max_cell();
-=======
-    double get_alt_max() const noexcept {return m_alt_max;};
-    /**get_origin_x*/
-    double get_origin_x() const noexcept {return m_origin_x;};
-    /**get_origin_y*/
-    double get_origin_y() const noexcept {return m_origin_y;};
-    /**get_pixel_size_x*/
-    double get_pixel_size_x() const noexcept {return m_pixel_size_x;};
-    /**get_pixel_size_y*/
-    double get_pixel_size_y() const noexcept {return m_pixel_size_y;};
-    /**get_plane_coef_a*/
-    std::vector<double> const& get_plane_coef_a() const noexcept {return m_plane_coef_a;};
-    /**get_plane_coef_b*/
-    std::vector<double> const& get_plane_coef_b() const noexcept {return m_plane_coef_b;};
-    /**get_plane_coef_c*/
-    std::vector<double> const& get_plane_coef_c() const noexcept {return m_plane_coef_c;};
-    /**get_plane_coef_d*/
-    std::vector<double> const& get_plane_coef_d() const noexcept {return m_plane_coef_d;};
-    /**get_alt_min_cell*/
-    double get_alt_min_cell() const noexcept {return m_alt_min_cell;};
-    /**get_alt_max_cell*/
-    double get_alt_max_cell() const noexcept {return m_alt_max_cell;};
->>>>>>> 41216de4
+    std::vector<double> get_alt_max_cell() const noexcept {return alt_max_cell;};
     /**get_tol_z*/
-    double get_tol_z() const noexcept {return m_tol_z;};// = 0.0001
+    double get_tol_z() const noexcept {return tol_z;};// = 0.0001
     /**get_epsg*/
-<<<<<<< HEAD
-    int get_epsg();
+    int get_epsg() const noexcept {return epsg;};
     /**get_plans*/
-    vector<double> get_plans();
-    /**get_trans_inv*/
-    array<double,6> get_trans_inv(); //affine.affine en python
+    std::vector<double> const& get_plans() const noexcept {return plans;};
+    /**get trans_inv*/
+    std::array<double,6> const& get_trans_inv() const noexcept {return trans_inv;};
     /**get_transform*/
-    array<double,6> get_transform();
-=======
-    int get_epsg() const noexcept {return m_epsg;};
-    /**get_grid_row*/
-    std::vector<double> const& get_grid_row() const noexcept {return m_grid_row;};
-    /**get_grid_col*/
-    std::vector<double> const& get_grid_col() const noexcept {return m_grid_col;};
-    /**get_plans*/
-    std::vector<double> const& get_plans() const noexcept {return m_plans;};
-    /**get_transform*/
-    std::vector<double> const& get_transform() const noexcept {return m_transform;};
->>>>>>> 41216de4
+    std::array<double,6> const& get_transform() const noexcept {return transform;};
     /**get_nb_rows*/
-    int get_nb_rows() const noexcept {return m_nb_rows;};
+    int get_nb_rows() const noexcept {return nb_rows;};
     /**get_nb_columns*/
-<<<<<<< HEAD
-    int get_nb_columns();
+    int get_nb_columns() const noexcept {return nb_columns;};
+
+
+
+
+private:
+
+        std::vector<double> alt_data;
+        double alt_min;
+        double alt_max;
+        std::array<double,6> plane_coef_a;
+        std::array<double,6> plane_coef_b;
+        std::array<double,6> plane_coef_c;
+        std::array<double,6> plane_coef_d;
+        std::vector<double> alt_min_cell;
+        std::vector<double> alt_max_cell;
+        double tol_z;// = 0.0001
+
+        int epsg;
+
+        std::vector<double> plans;
+
+        std::array<double,6> trans_inv; //affine.affine en python
+        std::array<double,6> transform;
+        int nb_rows;
+        int nb_columns;
+
 };
 
 
@@ -217,41 +148,9 @@
 //-- Function --//
 
 /**init_min_max*/
-tuple<vector<double>,vector<double>> init_min_max(vector<double> const& alt_data,
+std::tuple<std::vector<double>,
+std::vector<double>> init_min_max(std::vector<double> const& alt_data,
                                                     int nb_rows,
                                                     int nb_columns);
-=======
-    int get_nb_columns() const noexcept {return m_nb_columns;};
 
-private:
-    std::string m_dtm_file;
-    std::vector<double> m_alt_data;
-    double m_alt_min;
-    double m_alt_max;
-    double m_origin_x;
-    double m_origin_y;
-    double m_pixel_size_x;
-    double m_pixel_size_y;
-    std::vector<double> m_plane_coef_a;
-    std::vector<double> m_plane_coef_b;
-    std::vector<double> m_plane_coef_c;
-    std::vector<double> m_plane_coef_d;
-    double m_alt_min_cell;
-    double m_alt_max_cell;
-    double m_tol_z;// = 0.0001
-
-    int m_epsg;
-
-    std::vector<double> m_grid_row;
-    std::vector<double> m_grid_col;
-
-    std::vector<double> m_plans;
-
-    std::vector<double> m_transform;
-    int m_nb_rows;
-    int m_nb_columns;
-};
-
-
-#endif
->>>>>>> 41216de4
+#endif