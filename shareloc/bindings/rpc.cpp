--- conflicted
+++ resolved
@@ -36,7 +36,6 @@
         array<double, 20> den_lat_input,
         array<double, 10> norm_coeffs):GeoModelTemplate(){
 
-<<<<<<< HEAD
     if(!inverse_coefficient && !direct_coefficient){
         cerr<<"C++: RPC: constructor: no RPC coeff"<<endl;
     }
@@ -48,12 +47,6 @@
     std::copy(den_col_input.begin(), den_col_input.end(), den_col.begin());
     std::copy(num_row_input.begin(), num_row_input.end(), num_row.begin());
     std::copy(den_row_input.begin(), den_row_input.end(), den_row.begin());
-=======
-    copy(num_col_input.begin(), num_col_input.end(), num_col.begin());
-    copy(den_col_input.begin(), den_col_input.end(), den_col.begin());
-    copy(num_row_input.begin(), num_row_input.end(), num_row.begin());
-    copy(den_row_input.begin(), den_row_input.end(), den_row.begin());
->>>>>>> f1c02731
 
     std::copy(num_lon_input.begin(), num_lon_input.end(), num_lon.begin());
     std::copy(den_lon_input.begin(), den_lon_input.end(), den_lon.begin());
