--- conflicted
+++ resolved
@@ -35,9 +35,6 @@
 
 # Shareloc imports
 from shareloc.geomodels import GeoModel
-<<<<<<< HEAD
-from shareloc.geomodels.rpc import compute_rational_function_polynomial, polynomial_equation
-=======
 from shareloc.geomodels.rpc import (
     compute_loc_inverse_derivates_numba,
     compute_rational_function_polynomial,
@@ -45,8 +42,6 @@
     derivative_polynomial_longitude,
     polynomial_equation,
 )
-from shareloc.geomodels.rpc_readers import rpc_reader
->>>>>>> f1c02731
 
 # Shareloc test imports
 from ..helpers import data_path, rpc_c_constructor
@@ -397,22 +392,8 @@
     # Inverse loc unitary
 
     file_path = os.path.join(data_path(), rpc_path)
-    rpc_params = rpc_reader(file_path, topleftconvention=True)
-    norm_coeffs = [
-        rpc_params["offset_x"],
-        rpc_params["scale_x"],  # longitude
-        rpc_params["offset_y"],
-        rpc_params["scale_y"],  # latitude
-        rpc_params["offset_alt"],
-        rpc_params["scale_alt"],
-        rpc_params["offset_col"],
-        rpc_params["scale_col"],
-        rpc_params["offset_row"],
-        rpc_params["scale_row"],
-    ]
-    rpc_cpp = rpc_c.RPC(
-        rpc_params["num_col"], rpc_params["den_col"], rpc_params["num_row"], rpc_params["den_row"], norm_coeffs
-    )
+    rpc_cpp = rpc_c_constructor(file_path)
+
     lon_out = np.empty((len(lon_vect)))
     lat_out = np.empty((len(lat_vect)))
 
@@ -492,22 +473,7 @@
     """
 
     file_path = os.path.join(data_path(), geom_path)
-    rpc_params = rpc_reader(file_path, topleftconvention=True)
-    norm_coeffs = [
-        rpc_params["offset_x"],
-        rpc_params["scale_x"],  # longitude
-        rpc_params["offset_y"],
-        rpc_params["scale_y"],  # latitude
-        rpc_params["offset_alt"],
-        rpc_params["scale_alt"],
-        rpc_params["offset_col"],
-        rpc_params["scale_col"],
-        rpc_params["offset_row"],
-        rpc_params["scale_row"],
-    ]
-    rpc_cpp = rpc_c.RPC(
-        rpc_params["num_col"], rpc_params["den_col"], rpc_params["num_row"], rpc_params["den_row"], norm_coeffs
-    )
+    rpc_cpp = rpc_c_constructor(file_path)
 
     # arbitrary values (extract from a rpc.py test)
     xnorm = -0.95821893  # lon_norm
@@ -555,22 +521,7 @@
     """
 
     file_path = os.path.join(data_path(), geom_path)
-    rpc_params = rpc_reader(file_path, topleftconvention=True)
-    norm_coeffs = [
-        rpc_params["offset_x"],
-        rpc_params["scale_x"],  # longitude
-        rpc_params["offset_y"],
-        rpc_params["scale_y"],  # latitude
-        rpc_params["offset_alt"],
-        rpc_params["scale_alt"],
-        rpc_params["offset_col"],
-        rpc_params["scale_col"],
-        rpc_params["offset_row"],
-        rpc_params["scale_row"],
-    ]
-    rpc_cpp = rpc_c.RPC(
-        rpc_params["num_col"], rpc_params["den_col"], rpc_params["num_row"], rpc_params["den_row"], norm_coeffs
-    )
+    rpc_cpp = rpc_c_constructor(file_path)
 
     # arbitrary values (extract from a rpc.py test)
     xnorm = -0.95821893  # lon_norm
@@ -618,22 +569,7 @@
     """
 
     file_path = os.path.join(data_path(), geom_path)
-    rpc_params = rpc_reader(file_path, topleftconvention=True)
-    norm_coeffs = [
-        rpc_params["offset_x"],
-        rpc_params["scale_x"],  # longitude
-        rpc_params["offset_y"],
-        rpc_params["scale_y"],  # latitude
-        rpc_params["offset_alt"],
-        rpc_params["scale_alt"],
-        rpc_params["offset_col"],
-        rpc_params["scale_col"],
-        rpc_params["offset_row"],
-        rpc_params["scale_row"],
-    ]
-    rpc_cpp = rpc_c.RPC(
-        rpc_params["num_col"], rpc_params["den_col"], rpc_params["num_row"], rpc_params["den_row"], norm_coeffs
-    )
+    rpc_cpp = rpc_c_constructor(file_path)
 
     lon_norm = [-0.95821893, 0.0, -0.96038983, -0.95821891, -0.95821893, 0.354]
     lat_norm = [0.97766941, 0.0, 0.98172072, 0.97766945, 0.97766941, -0.654]
