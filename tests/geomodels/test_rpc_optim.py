#!/usr/bin/env python
# coding: utf8
#
# Copyright (c) 2022 Centre National d'Etudes Spatiales (CNES).
#
# This file is part of Shareloc
# (see https://github.com/CNES/shareloc).
#
# Licensed under the Apache License, Version 2.0 (the "License");
# you may not use this file except in compliance with the License.
# You may obtain a copy of the License at
#
#     http://www.apache.org/licenses/LICENSE-2.0
#
# Unless required by applicable law or agreed to in writing, software
# distributed under the License is distributed on an "AS IS" BASIS,
# WITHOUT WARRANTIES OR CONDITIONS OF ANY KIND, either express or implied.
# See the License for the specific language governing permissions and
# limitations under the License.
#
"""
Module to test RpcOptim class
"""


import os

import numpy as np

# Third party imports
import pytest

# Shareloc bindings
import rpc_c

# Shareloc imports
from shareloc.geomodels import GeoModel
from shareloc.geomodels.rpc import (
    compute_rational_function_polynomial,
    derivative_polynomial_latitude,
    derivative_polynomial_longitude,
    polynomial_equation,
)

# Shareloc test imports
from ..helpers import data_path, rpc_c_constructor


# pylint: disable=duplicate-code
@pytest.mark.parametrize(
    "geom_path",
    [
        "rpc/PHR1B_P_201709281038045_SEN_PRG_FC_178608-001.geom",
        "rpc/PHR1B_P_201709281038393_SEN_PRG_FC_178609-001.tif",
        "rpc/PHRDIMAP_P1BP--2017030824934340CP.XML",
        "rpc/RPC_P1BP--2017092838284574CP.XML",
        "rpc/RPC_PHR1B_P_201709281038045_SEN_PRG_FC_178608-001.XML",
    ],
)
def test_construtor(geom_path):
    """
    Test RpcOptim constructor
    """

    file_path = os.path.join(data_path(), geom_path)

    rpc_py = GeoModel(file_path, "RPC")
    rpc_cpp = rpc_c_constructor(file_path)

    assert rpc_py.offset_x == rpc_cpp.get_offset_lon()
    assert rpc_py.scale_x == rpc_cpp.get_scale_lon()
    assert rpc_py.offset_y == rpc_cpp.get_offset_lat()
    assert rpc_py.scale_y == rpc_cpp.get_scale_lat()
    assert rpc_py.offset_alt == rpc_cpp.get_offset_alt()
    assert rpc_py.scale_alt == rpc_cpp.get_scale_alt()
    assert rpc_py.offset_col == rpc_cpp.get_offset_col()
    assert rpc_py.scale_col == rpc_cpp.get_scale_col()
    assert rpc_py.offset_row == rpc_cpp.get_offset_row()
    assert rpc_py.scale_row == rpc_cpp.get_scale_row()

    np.testing.assert_array_equal(rpc_py.num_col, rpc_cpp.get_num_col())
    np.testing.assert_array_equal(rpc_py.den_col, rpc_cpp.get_den_col())
    np.testing.assert_array_equal(rpc_py.num_row, rpc_cpp.get_num_row())
    np.testing.assert_array_equal(rpc_py.den_row, rpc_cpp.get_den_row())


def test_method_rpc_cpp():
    """
    Test call to method parent class rpc in cpp
    """

    file_path = os.path.join(data_path(), "rpc/PHR1B_P_201709281038045_SEN_PRG_FC_178608-001.geom")
    rpc = GeoModel(file_path, "RpcOptim")

    vector_double = [1.0, 1.0, 1.0]
    double = 1.0
    integer = 1
    string = "string"

    rpc.direct_loc_h(vector_double, vector_double, double, False)
    rpc.direct_loc_grid_h(integer, integer, integer, integer, integer, integer, double)
    rpc.direct_loc_dtm(double, double, string)
    rpc.inverse_loc(vector_double, vector_double, vector_double)
    rpc.filter_coordinates(vector_double, vector_double, False, string)
    rpc.direct_loc_inverse_iterative(vector_double, vector_double, vector_double, integer, False)
    rpc.get_alt_min_max()
    rpc.los_extrema(double, double, double, double, False, integer)


def test_function_rpc_cpp():
    """
    Test call to function written in rpc.cpp
    """

    vector_double = [1.0, 1.0, 1.0]
    array20 = [1.0 for i in range(20)]
    double = 1.0

    rpc_c.polynomial_equation(double, double, double, array20)

    rpc_c.compute_rational_function_polynomial_unitary(
        double,
        double,
        double,
        array20,
        array20,
        array20,
        array20,
        double,
        double,
        double,
        double,
        double,
        double,
        double,
        double,
        double,
        double,
    )

    rpc_c.compute_rational_function_polynomial(
        vector_double,
        vector_double,
        vector_double,
        array20,
        array20,
        array20,
        array20,
        double,
        double,
        double,
        double,
        double,
        double,
        double,
        double,
        double,
        double,
    )

    rpc_c.derivative_polynomial_latitude(double, double, double, array20)

    rpc_c.derivative_polynomial_longitude(double, double, double, array20)


@pytest.mark.parametrize(
    "geom_path",
    [
        "rpc/PHR1B_P_201709281038045_SEN_PRG_FC_178608-001.geom",
        "rpc/PHR1B_P_201709281038393_SEN_PRG_FC_178609-001.tif",
        "rpc/PHRDIMAP_P1BP--2017030824934340CP.XML",
        "rpc/RPC_P1BP--2017092838284574CP.XML",
        "rpc/RPC_PHR1B_P_201709281038045_SEN_PRG_FC_178608-001.XML",
    ],
)
def test_polynomial_equation(geom_path):
    """
    test polynomial_equation function
    """

    file_path = os.path.join(data_path(), geom_path)
    rpc_cpp = rpc_c_constructor(file_path)

    # arbitrary values (extract from a rpc.py test)
    xnorm = -0.95821893  # lon_norm
    ynorm = 0.97766941  # lat_norm
    znorm = -5.29411765  # alt_norm

    res_c_den_col = rpc_c.polynomial_equation(xnorm, ynorm, znorm, rpc_cpp.get_den_col())
    res_c_den_row = rpc_c.polynomial_equation(xnorm, ynorm, znorm, rpc_cpp.get_den_row())
    res_c_num_col = rpc_c.polynomial_equation(xnorm, ynorm, znorm, rpc_cpp.get_num_col())
    res_c_num_row = rpc_c.polynomial_equation(xnorm, ynorm, znorm, rpc_cpp.get_num_row())

    # rpc.py polynomial_equation
    res_py_den_col = polynomial_equation(xnorm, ynorm, znorm, np.array(rpc_cpp.get_den_col(), dtype=np.float64))
    res_py_den_row = polynomial_equation(xnorm, ynorm, znorm, np.array(rpc_cpp.get_den_row(), dtype=np.float64))
    res_py_num_col = polynomial_equation(xnorm, ynorm, znorm, np.array(rpc_cpp.get_num_col(), dtype=np.float64))
    res_py_num_row = polynomial_equation(xnorm, ynorm, znorm, np.array(rpc_cpp.get_num_row(), dtype=np.float64))

    assert res_c_den_col == pytest.approx(res_py_den_col, abs=1e-15)
    assert res_c_den_row == pytest.approx(res_py_den_row, abs=1e-15)
    assert res_c_num_col == pytest.approx(res_py_num_col, abs=1e-15)
    assert res_c_num_row == pytest.approx(res_py_num_row, abs=1e-15)


@pytest.mark.parametrize(
    "geom_path",
    [
        "rpc/PHR1B_P_201709281038045_SEN_PRG_FC_178608-001.geom",
        "rpc/PHR1B_P_201709281038393_SEN_PRG_FC_178609-001.tif",
        "rpc/PHRDIMAP_P1BP--2017030824934340CP.XML",
        "rpc/RPC_P1BP--2017092838284574CP.XML",
        "rpc/RPC_PHR1B_P_201709281038045_SEN_PRG_FC_178608-001.XML",
    ],
)
def test_compute_rational_function_polynomial(geom_path):
    """
    test compute_rational_function_polynomial function
    """

    file_path = os.path.join(data_path(), geom_path)
    rpc_cpp = rpc_c_constructor(file_path)

    # arbitrary values (extract from a rpc.py test) + last different one
    xnorm = [-0.95821893, 0.0, -0.96038983, -0.95821891, -0.95821893, 0.354, np.nan, 15, 15]  # lon_norm len+1
    ynorm = [0.97766941, 0.0, 0.98172072, 0.97766945, 0.97766941, -0.654, 15, np.nan]  # lat_norm
    znorm = [-5.29411765, -5.29411765, -5.29411765, -5.29411765, -5.29411765, 5.1, 15, 15]  # alt_norm

    res_cpp = rpc_c.compute_rational_function_polynomial(
        xnorm,
        ynorm,
        znorm,
        rpc_cpp.get_num_col(),
        rpc_cpp.get_den_col(),
        rpc_cpp.get_num_row(),
        rpc_cpp.get_den_row(),
        rpc_cpp.get_scale_lon(),
        rpc_cpp.get_offset_lon(),
        rpc_cpp.get_scale_lat(),
        rpc_cpp.get_offset_lat(),
        rpc_cpp.get_scale_alt(),
        rpc_cpp.get_offset_alt(),
        rpc_cpp.get_scale_col(),
        rpc_cpp.get_offset_col(),
        rpc_cpp.get_scale_row(),
        rpc_cpp.get_offset_row(),
    )
    # compute_rational_function_polynomial_unitary
    res_cpp_row = np.empty((len(znorm)))
    res_cpp_col = np.empty((len(znorm)))

    for i, znorm_i in enumerate(znorm):
        row_i, col_i, _ = rpc_c.compute_rational_function_polynomial_unitary(
            xnorm[i],
            ynorm[i],
            znorm_i,
            rpc_cpp.get_num_col(),
            rpc_cpp.get_den_col(),
            rpc_cpp.get_num_row(),
            rpc_cpp.get_den_row(),
            rpc_cpp.get_scale_lon(),
            rpc_cpp.get_offset_lon(),
            rpc_cpp.get_scale_lat(),
            rpc_cpp.get_offset_lat(),
            rpc_cpp.get_scale_alt(),
            rpc_cpp.get_offset_alt(),
            rpc_cpp.get_scale_col(),
            rpc_cpp.get_offset_col(),
            rpc_cpp.get_scale_row(),
            rpc_cpp.get_offset_row(),
        )
        res_cpp_row[i] = row_i
        res_cpp_col[i] = col_i

    # Ref python
    xnorm = (np.array(xnorm[:-3]) - rpc_cpp.get_offset_lon()) / rpc_cpp.get_scale_lon()
    ynorm = (np.array(ynorm[:-2]) - rpc_cpp.get_offset_lat()) / rpc_cpp.get_scale_lat()
    znorm = (np.array(znorm[:-2]) - rpc_cpp.get_offset_alt()) / rpc_cpp.get_scale_alt()

    res_py = compute_rational_function_polynomial(
        xnorm,
        ynorm,
        znorm,
        np.array(rpc_cpp.get_num_col(), dtype=np.float64),
        np.array(rpc_cpp.get_den_col(), dtype=np.float64),
        np.array(rpc_cpp.get_num_row(), dtype=np.float64),
        np.array(rpc_cpp.get_den_row(), dtype=np.float64),
        rpc_cpp.get_scale_col(),
        rpc_cpp.get_offset_col(),
        rpc_cpp.get_scale_row(),
        rpc_cpp.get_offset_row(),
    )

    res_py_0 = np.append(res_py[0], [np.nan, np.nan])
    res_py_1 = np.append(res_py[1], [np.nan, np.nan])

    np.testing.assert_allclose(np.array(res_cpp[0]), res_py_0, 0, 3e-9)
    np.testing.assert_allclose(np.array(res_cpp[1]), res_py_1, 0, 2e-9)

    np.testing.assert_allclose(res_cpp_row, res_py_0, 0, 3e-9)
    np.testing.assert_allclose(res_cpp_col, res_py_1, 0, 2e-9)


@pytest.mark.parametrize(
    "id_scene,lon,lat,alt, col_vt,row_vt",
    [
        (
            "PHR1B_P_201709281038393_SEN_PRG_FC_178609-001.geom",
            [7.048662660737769592],
            [43.72774839443545858],
            [0.0],
            100.5,
            200.5,
        ),
        (
            "RPC_PHR1B_P_201709281038393_SEN_PRG_FC_178609-001.XML",
            [7.048662660737769592],
            [43.72774839443545858],
            [0.0],
            100.5,
            200.5,
        ),
        (
            "PHR1B_P_201709281038393_SEN_PRG_FC_178609-001.tif",
            [7.048662660737769592],
            [43.72774839443545858],
            [0.0],
            100.5,
            200.5,
        ),
    ],
)
def test_inverse_loc_from_any_input(id_scene, lon, lat, alt, row_vt, col_vt):
    """
    test inverse localization from any file and differents configuration of inputs
    """
    data_folder = data_path()
    rpc_file = os.path.join(data_folder, "rpc", id_scene)

    rpc_optim = GeoModel(rpc_file, "RpcOptim")

    (row, col, alt_res) = rpc_optim.inverse_loc(lon, lat, alt)

    assert col[0] == pytest.approx(col_vt, abs=1e-2)
    assert row[0] == pytest.approx(row_vt, abs=1e-2)
    assert alt_res[0] == alt[0]

    # Check arg of differents sizes
    lon_ext = lon * 3
    lat_ext = lat * 2
    (row, col, alt_res) = rpc_optim.inverse_loc(lon_ext, lat_ext, alt)

    assert len(row) == 2
    assert len(alt_res) == 2
    assert len(alt_res) == 2
    assert col[0] == pytest.approx(col_vt, abs=1e-2)
    assert row[0] == pytest.approx(row_vt, abs=1e-2)
    assert alt_res[0] == alt[0]

    lon_ext = lon * 2
    lat_ext = lat * 3
    (row, col, alt_res) = rpc_optim.inverse_loc(lon_ext, lat_ext, alt)

    assert len(row) == 2
    assert len(alt_res) == 2
    assert len(alt_res) == 2
    assert col[0] == pytest.approx(col_vt, abs=1e-2)
    assert row[0] == pytest.approx(row_vt, abs=1e-2)
    assert alt_res[0] == alt[0]


def test_inverse_loc():
    """
    test inverse localization accuracy
    """

    rpc_path = os.path.join(data_path(), "rpc/RPC_PHR1B_P_201709281038045_SEN_PRG_FC_178608-001.XML")

    rpc_optim = GeoModel(rpc_path, "RpcOptim")
    rpc_py = GeoModel(rpc_path, "RPC")

    # INPUTS
    nrb_point = 1e6
    first_lon = 7.0477886581984
    first_lat = 43.62208491280199
    last_lon = 7.308411551163017
    last_lat = 43.73298365695963
    first_alt = -50
    last_alt = 1000

    lon_vect = np.linspace(first_lon, last_lon, int(nrb_point ** (1 / 3)) + 1)
    lat_vect = np.linspace(first_lat, last_lat, int(nrb_point ** (1 / 3)) + 1)
    alt_vect = np.linspace(first_alt, last_alt, int(nrb_point ** (1 / 3)) + 1)

    lon_vect, lat_vect, alt_vect = np.meshgrid(lon_vect, lat_vect, alt_vect)

    lon_vect = np.ndarray.flatten(lon_vect)
    lat_vect = np.ndarray.flatten(lat_vect)
    alt_vect = np.ndarray.flatten(alt_vect)

    res_cpp = rpc_optim.inverse_loc(lon_vect, lat_vect, alt_vect)
    res_py = rpc_py.inverse_loc(lon_vect, lat_vect, alt_vect)

    np.testing.assert_allclose(np.array(res_cpp[0]), res_py[0], 0, 5e-11)
    np.testing.assert_allclose(np.array(res_cpp[1]), res_py[1], 0, 5e-11)

    # Inverse loc unitary

    file_path = os.path.join(data_path(), rpc_path)
    rpc_cpp = rpc_c_constructor(file_path)

    lon_out = np.empty((len(lon_vect)))
    lat_out = np.empty((len(lat_vect)))

    for i, lon_vect_i in enumerate(lon_vect):
        lon_i, lat_i, __ = rpc_cpp.inverse_loc(lon_vect_i, lat_vect[i], alt_vect[i])
        lon_out[i] = lon_i
        lat_out[i] = lat_i

    np.testing.assert_allclose(lon_out, res_py[0], 0, 5e-11)
    np.testing.assert_allclose(lat_out, res_py[1], 0, 5e-11)


@pytest.mark.parametrize(
    "first_coord,second_coord,fill_nan,direction",
    [
        (
            [-0.95821893, 0.0, -0.96038983, -0.95821891, -0.95821893, 0.354],
            [0.97766941, 0.0, 0.98172072, 0.97766945, 0.97766941, -0.654],
            True,
            "direct",
        ),
        (
            [-0.95821893, 0.0, -0.96038983, -0.95821891, -0.95821893, 0.354],
            [0.97766941, 0.0, 0.98172072, 0.97766945, 0.97766941, -0.654],
            True,
            "inverse",
        ),
        (
            [-0.95821893, 0.0, -0.96038983, -0.95821891, -0.95821893, 0.354],
            [0.97766941, 0.0, 0.98172072, 0.97766945, 0.97766941, -0.654],
            False,
            "direct",
        ),
        (
            [-0.95821893, 0.0, np.nan, -0.95821891, -0.95821893, 0.354],
            [0.97766941, 0.0, 0.98172072, 0.97766945, np.nan, -0.654],
            True,
            "direct",
        ),
    ],
)
def test_filter_coordinates(first_coord, second_coord, fill_nan, direction):
    """
    Test on the filter_coordinate methode
    """

    file_path = os.path.join(data_path(), "rpc/PHR1B_P_201709281038045_SEN_PRG_FC_178608-001.geom")
    rpc_cpp = GeoModel(file_path, "RpcOptim")
    rpc_py = GeoModel(file_path, "RPC")

    res_cpp = rpc_cpp.filter_coordinates(first_coord, second_coord, fill_nan, direction)
    res_py = rpc_py.filter_coordinates(first_coord, second_coord, fill_nan, direction)

    if fill_nan:
        np.testing.assert_array_equal(np.array(res_cpp[0]), res_py[0])
        np.testing.assert_array_equal(np.array(res_cpp[1]), res_py[1])
        np.testing.assert_array_equal(np.array(res_cpp[2]), res_py[2])
    else:
        np.testing.assert_array_equal(np.array(res_cpp[0]), res_py[0])
        np.testing.assert_array_equal(np.array(res_cpp[1]), res_py[1])
        np.testing.assert_array_equal(np.array(res_cpp[2]), res_py[2])


@pytest.mark.parametrize(
    "geom_path",
    [
        "rpc/PHR1B_P_201709281038045_SEN_PRG_FC_178608-001.geom",
        "rpc/PHR1B_P_201709281038393_SEN_PRG_FC_178609-001.tif",
        "rpc/PHRDIMAP_P1BP--2017030824934340CP.XML",
        "rpc/RPC_P1BP--2017092838284574CP.XML",
        "rpc/RPC_PHR1B_P_201709281038045_SEN_PRG_FC_178608-001.XML",
    ],
)
def test_derivative_polynomial_latitude(geom_path):
    """
    test derivative_polynomial_latitude function
    """

    file_path = os.path.join(data_path(), geom_path)
    rpc_cpp = rpc_c_constructor(file_path)

    # arbitrary values (extract from a rpc.py test)
    xnorm = -0.95821893  # lon_norm
    ynorm = 0.97766941  # lat_norm
    znorm = -5.29411765  # alt_norm

    res_c_den_col = rpc_c.derivative_polynomial_latitude(xnorm, ynorm, znorm, rpc_cpp.get_den_col())
    res_c_den_row = rpc_c.derivative_polynomial_latitude(xnorm, ynorm, znorm, rpc_cpp.get_den_row())
    res_c_num_col = rpc_c.derivative_polynomial_latitude(xnorm, ynorm, znorm, rpc_cpp.get_num_col())
    res_c_num_row = rpc_c.derivative_polynomial_latitude(xnorm, ynorm, znorm, rpc_cpp.get_num_row())

    # rpc.py derivative_polynomial_latitude
    res_py_den_col = derivative_polynomial_latitude(
        xnorm, ynorm, znorm, np.array(rpc_cpp.get_den_col(), dtype=np.float64)
    )
    res_py_den_row = derivative_polynomial_latitude(
        xnorm, ynorm, znorm, np.array(rpc_cpp.get_den_row(), dtype=np.float64)
    )
    res_py_num_col = derivative_polynomial_latitude(
        xnorm, ynorm, znorm, np.array(rpc_cpp.get_num_col(), dtype=np.float64)
    )
    res_py_num_row = derivative_polynomial_latitude(
        xnorm, ynorm, znorm, np.array(rpc_cpp.get_num_row(), dtype=np.float64)
    )

    assert res_c_den_col == pytest.approx(res_py_den_col, abs=1e-15)
    assert res_c_den_row == pytest.approx(res_py_den_row, abs=1e-15)
    assert res_c_num_col == pytest.approx(res_py_num_col, abs=1e-15)
    assert res_c_num_row == pytest.approx(res_py_num_row, abs=1e-15)


@pytest.mark.parametrize(
    "geom_path",
    [
        "rpc/PHR1B_P_201709281038045_SEN_PRG_FC_178608-001.geom",
        "rpc/PHR1B_P_201709281038393_SEN_PRG_FC_178609-001.tif",
        "rpc/PHRDIMAP_P1BP--2017030824934340CP.XML",
        "rpc/RPC_P1BP--2017092838284574CP.XML",
        "rpc/RPC_PHR1B_P_201709281038045_SEN_PRG_FC_178608-001.XML",
    ],
)
def test_derivative_polynomial_longitude(geom_path):
    """
    test derivative_polynomial_longitude function
    """

    file_path = os.path.join(data_path(), geom_path)
    rpc_cpp = rpc_c_constructor(file_path)

    # arbitrary values (extract from a rpc.py test)
    xnorm = -0.95821893  # lon_norm
    ynorm = 0.97766941  # lat_norm
    znorm = -5.29411765  # alt_norm

    res_c_den_col = rpc_c.derivative_polynomial_longitude(xnorm, ynorm, znorm, rpc_cpp.get_den_col())
    res_c_den_row = rpc_c.derivative_polynomial_longitude(xnorm, ynorm, znorm, rpc_cpp.get_den_row())
    res_c_num_col = rpc_c.derivative_polynomial_longitude(xnorm, ynorm, znorm, rpc_cpp.get_num_col())
    res_c_num_row = rpc_c.derivative_polynomial_longitude(xnorm, ynorm, znorm, rpc_cpp.get_num_row())

    # rpc.py derivative_polynomial_latitude
    res_py_den_col = derivative_polynomial_longitude(
        xnorm, ynorm, znorm, np.array(rpc_cpp.get_den_col(), dtype=np.float64)
    )
    res_py_den_row = derivative_polynomial_longitude(
        xnorm, ynorm, znorm, np.array(rpc_cpp.get_den_row(), dtype=np.float64)
    )
    res_py_num_col = derivative_polynomial_longitude(
        xnorm, ynorm, znorm, np.array(rpc_cpp.get_num_col(), dtype=np.float64)
    )
    res_py_num_row = derivative_polynomial_longitude(
        xnorm, ynorm, znorm, np.array(rpc_cpp.get_num_row(), dtype=np.float64)
    )

    assert res_c_den_col == pytest.approx(res_py_den_col, abs=1e-15)
    assert res_c_den_row == pytest.approx(res_py_den_row, abs=1e-15)
    assert res_c_num_col == pytest.approx(res_py_num_col, abs=1e-15)
    assert res_c_num_row == pytest.approx(res_py_num_row, abs=1e-15)


<<<<<<< HEAD
@pytest.mark.parametrize(
    "geom_path",
    [
        "rpc/PHR1B_P_201709281038045_SEN_PRG_FC_178608-001.geom",
        "rpc/PHR1B_P_201709281038393_SEN_PRG_FC_178609-001.tif",
        "rpc/PHRDIMAP_P1BP--2017030824934340CP.XML",
        "rpc/RPC_P1BP--2017092838284574CP.XML",
        "rpc/RPC_PHR1B_P_201709281038045_SEN_PRG_FC_178608-001.XML",
    ],
)
def test_compute_loc_inverse_derivates_optimized(geom_path):
    """
    test compute_loc_inverse_derivates_optimized function
    """

    file_path = os.path.join(data_path(), geom_path)
    rpc_cpp = rpc_c_constructor(file_path)

    lon_norm = [-0.95821893, 0.0, -0.96038983, -0.95821891, -0.95821893, 0.354]
    lat_norm = [0.97766941, 0.0, 0.98172072, 0.97766945, 0.97766941, -0.654]
    alt_norm = [-5.29411765, -5.29411765, -5.29411765, -5.29411765, -5.29411765, 5.1]

    res_cpp = rpc_c.compute_loc_inverse_derivates_optimized(
        lon_norm,
        lat_norm,
        alt_norm,
        rpc_cpp.get_num_col(),
        rpc_cpp.get_den_col(),
        rpc_cpp.get_num_row(),
        rpc_cpp.get_den_row(),
        rpc_cpp.get_scale_col(),
        rpc_cpp.get_scale_lon(),
        rpc_cpp.get_scale_row(),
        rpc_cpp.get_scale_lat(),
    )

    res_py = compute_loc_inverse_derivates_numba(
        np.array(lon_norm, dtype=np.float64),
        np.array(lat_norm, dtype=np.float64),
        np.array(alt_norm, dtype=np.float64),
        np.array(rpc_cpp.get_num_col(), dtype=np.float64),
        np.array(rpc_cpp.get_den_col(), dtype=np.float64),
        np.array(rpc_cpp.get_num_row(), dtype=np.float64),
        np.array(rpc_cpp.get_den_row(), dtype=np.float64),
        rpc_cpp.get_scale_col(),
        rpc_cpp.get_scale_lon(),
        rpc_cpp.get_scale_row(),
        rpc_cpp.get_scale_lat(),
    )

    np.testing.assert_allclose(np.array(res_cpp[0]), res_py[0], 0, 2e-10)  # abs diff = 1e-10
    np.testing.assert_allclose(np.array(res_cpp[1]), res_py[1], 0, 2e-10)  # abs diff = 1e-13
    np.testing.assert_allclose(np.array(res_cpp[2]), res_py[2], 0, 2e-10)  # abs diff = 1e-12
    np.testing.assert_allclose(np.array(res_cpp[3]), res_py[3], 0, 2e-10)  # abs diff = 1e-10

    # Unitary

    res_cpp = np.empty((len(lon_norm), 4))
    for i, lon_norm_i in enumerate(lon_norm):
        res_cpp[i, :] = rpc_c.compute_loc_inverse_derivates_optimized_unitary(
            lon_norm_i,
            lat_norm[i],
            alt_norm[i],
            rpc_cpp.get_num_col(),
            rpc_cpp.get_den_col(),
            rpc_cpp.get_num_row(),
            rpc_cpp.get_den_row(),
            rpc_cpp.get_scale_col(),
            rpc_cpp.get_scale_lon(),
            rpc_cpp.get_scale_row(),
            rpc_cpp.get_scale_lat(),
        )
    np.testing.assert_allclose(res_cpp[:, 0], res_py[0], 0, 2e-10)  # abs diff = 1e-10
    np.testing.assert_allclose(res_cpp[:, 1], res_py[1], 0, 2e-10)  # abs diff = 1e-13
    np.testing.assert_allclose(res_cpp[:, 2], res_py[2], 0, 2e-10)  # abs diff = 1e-12
    np.testing.assert_allclose(res_cpp[:, 3], res_py[3], 0, 2e-10)  # abs diff = 1e-10


=======
>>>>>>> 306855f8
def test_compute_loc_inverse_derivates():
    """
    test on the compute_loc_inverse_derivates methode
    """

    rpc_path = os.path.join(data_path(), "rpc/RPC_PHR1B_P_201709281038045_SEN_PRG_FC_178608-001.XML")

    rpc_optim = GeoModel(rpc_path, "RpcOptim")
    rpc_py = GeoModel(rpc_path, "RPC")

    # INPUTS
    nrb_point = 1e3
    first_lon = 7.0477886581984
    first_lat = 43.62208491280199
    last_lon = 7.308411551163017
    last_lat = 43.73298365695963
    first_alt = -50
    last_alt = 1000

    lon_vect = np.linspace(first_lon, last_lon, int(nrb_point ** (1 / 3)) + 1)
    lat_vect = np.linspace(first_lat, last_lat, int(nrb_point ** (1 / 3)) + 1)
    alt_vect = np.linspace(first_alt, last_alt, int(nrb_point ** (1 / 3)) + 1)

    lon_vect, lat_vect, alt_vect = np.meshgrid(lon_vect, lat_vect, alt_vect)

    lon_vect = np.ndarray.flatten(lon_vect)
    lat_vect = np.ndarray.flatten(lat_vect)
    alt_vect = np.ndarray.flatten(alt_vect)

    res_py = rpc_py.compute_loc_inverse_derivates(lon_vect, lat_vect, alt_vect)
    res_cpp = np.empty((len(lon_vect), 4))
    for i, lon_vect_i in enumerate(lon_vect):
        res_cpp[i, :] = rpc_optim.compute_loc_inverse_derivates(lon_vect_i, lat_vect[i], alt_vect[i])

    np.testing.assert_allclose(res_cpp[:, 0], res_py[0], 0, 2e-10)
    np.testing.assert_allclose(res_cpp[:, 1], res_py[1], 0, 2e-10)
    np.testing.assert_allclose(res_cpp[:, 2], res_py[2], 0, 2e-10)
    np.testing.assert_allclose(res_cpp[:, 3], res_py[3], 0, 3e-10)


@pytest.mark.parametrize(
    "col,row,alt",
    [
        (600.0, 200.0, 125.0),
        (0.0, 0.0, 0.0),
        (150.0, 300.0, 50.0),
        (354.0, 124.0, 101.0),
        (537.3, 178.7, 300.8),
    ],
)
def test_rpc_direct_inverse_iterative_unitary_loc(col, row, alt):
    """
    test direct_loc_inverse_iterative methode on single localisation
    """
    data_folder = data_path()
    id_scene = "P1BP--2018122638935449CP"
    file_dimap = os.path.join(data_folder, f"rpc/PHRDIMAP_{id_scene}.XML")

    rpc_cpp = GeoModel(file_dimap, "RpcOptim")
    rpc_py = GeoModel(file_dimap, "RPC")

    nb_iter_max = 10
    fill_nan = False

    (lon_py, lat_py, alt_py) = rpc_py.direct_loc_inverse_iterative(row, col, alt, nb_iter_max, fill_nan)
    (lon_cpp, lat_cpp, alt_cpp) = rpc_cpp.direct_loc_inverse_iterative([row], [col], [alt], nb_iter_max, fill_nan)

    np.testing.assert_array_equal(np.array(lon_cpp), lon_py)
    np.testing.assert_array_equal(np.array(lat_cpp), lat_py)
    np.testing.assert_array_equal(np.array(alt_cpp), alt_py)


def test_rpc_direct_inverse_iterative_multi_loc():
    """
    test direct_loc_inverse_iterative methode on multiple localisations
    """
    rpc_path = os.path.join(data_path(), "rpc/RPC_PHR1B_P_201709281038045_SEN_PRG_FC_178608-001.XML")

    rpc_cpp = GeoModel(rpc_path, "RpcOptim")
    rpc_py = GeoModel(rpc_path, "RPC")

    # INPUTS
    nrb_point = 1e4
    first_row = 1
    first_col = 1
    last_row = 22940
    last_col = 40000

    row_vect = np.linspace(first_row, last_row, int(nrb_point ** (1 / 2)))
    col_vect = np.linspace(first_col, last_col, int(nrb_point ** (1 / 2)))

    row_vect, col_vect = np.meshgrid(row_vect, col_vect)

    row_vect = np.ndarray.flatten(row_vect)
    col_vect = np.ndarray.flatten(col_vect)
    alt_vect = np.linspace(-100, 10000, len(col_vect))

    nb_iter_max = 10
    fill_nan = False

    (lon_py_vect, lat_py_vect, alt_py_vect) = rpc_py.direct_loc_inverse_iterative(
        row_vect, col_vect, alt_vect, nb_iter_max, fill_nan
    )
    (lon_cpp_vect, lat_cpp_vect, alt_cpp_vect) = rpc_cpp.direct_loc_inverse_iterative(
        row_vect, col_vect, alt_vect, nb_iter_max, fill_nan
    )

    # print("Erreur max lon :",np.max(np.abs(np.array(lon_cpp_vect)-lon_py_vect)))
    np.testing.assert_allclose(np.array(lon_cpp_vect), lon_py_vect, 0, 1e-11)
    np.testing.assert_allclose(np.array(lat_cpp_vect), lat_py_vect, 0, 1e-11)
    np.testing.assert_allclose(np.array(alt_cpp_vect), alt_py_vect, 0, 1e-11)

    # --- Differents lenght ---#
    row_vect_min = row_vect[int(len(row_vect) / 2) :]
    (lon_py, lat_py, alt_py) = rpc_py.direct_loc_inverse_iterative(
        row_vect_min, col_vect[: int(len(col_vect) / 2)], alt_vect, nb_iter_max, fill_nan
    )
    (lon_cpp, lat_cpp, alt_cpp) = rpc_cpp.direct_loc_inverse_iterative(
        row_vect_min, col_vect, alt_vect, nb_iter_max, fill_nan
    )

    np.testing.assert_allclose(np.array(lon_cpp), lon_py, 0, 1e-11)
    np.testing.assert_allclose(np.array(lat_cpp), lat_py, 0, 1e-11)
    np.testing.assert_allclose(np.array(alt_cpp), alt_py, 0, 1e-11)

    # --- Nan ---#
    row_vect_nan = row_vect
    row_vect_nan[1::2] = np.nan

    (lon_py, lat_py, alt_py) = rpc_py.direct_loc_inverse_iterative(
        row_vect_nan, col_vect, alt_vect, nb_iter_max, fill_nan
    )
    (lon_cpp, lat_cpp, alt_cpp) = rpc_cpp.direct_loc_inverse_iterative(
        row_vect_nan, col_vect, alt_vect, nb_iter_max, fill_nan
    )

    # print("Erreur max lon :",np.nanmax(np.abs(np.array(lon_cpp)-lon_py)))
    np.testing.assert_allclose(np.array(lon_cpp), lon_py, 0, 1e-11)
    np.testing.assert_allclose(np.array(lat_cpp), lat_py, 0, 1e-11)
    np.testing.assert_allclose(np.array(alt_cpp), alt_py, 0, 1e-11)

    # --- Full Nan ---#
    nans = np.full((10), np.nan, dtype=float)
    res_py = rpc_py.direct_loc_inverse_iterative(nans, nans, nans, nb_iter_max, fill_nan)
    res_cpp = rpc_cpp.direct_loc_inverse_iterative(nans, nans, nans, nb_iter_max, fill_nan)

    res_py = np.vstack([res_py[0], res_py[1]])  # ,res_py[2]])
    res_cpp = np.array(res_cpp[0:2])

    if np.isnan(res_py).any() and np.isnan(res_cpp).any():
        assert True
    else:
        assert AssertionError()<|MERGE_RESOLUTION|>--- conflicted
+++ resolved
@@ -568,87 +568,6 @@
     assert res_c_num_row == pytest.approx(res_py_num_row, abs=1e-15)
 
 
-<<<<<<< HEAD
-@pytest.mark.parametrize(
-    "geom_path",
-    [
-        "rpc/PHR1B_P_201709281038045_SEN_PRG_FC_178608-001.geom",
-        "rpc/PHR1B_P_201709281038393_SEN_PRG_FC_178609-001.tif",
-        "rpc/PHRDIMAP_P1BP--2017030824934340CP.XML",
-        "rpc/RPC_P1BP--2017092838284574CP.XML",
-        "rpc/RPC_PHR1B_P_201709281038045_SEN_PRG_FC_178608-001.XML",
-    ],
-)
-def test_compute_loc_inverse_derivates_optimized(geom_path):
-    """
-    test compute_loc_inverse_derivates_optimized function
-    """
-
-    file_path = os.path.join(data_path(), geom_path)
-    rpc_cpp = rpc_c_constructor(file_path)
-
-    lon_norm = [-0.95821893, 0.0, -0.96038983, -0.95821891, -0.95821893, 0.354]
-    lat_norm = [0.97766941, 0.0, 0.98172072, 0.97766945, 0.97766941, -0.654]
-    alt_norm = [-5.29411765, -5.29411765, -5.29411765, -5.29411765, -5.29411765, 5.1]
-
-    res_cpp = rpc_c.compute_loc_inverse_derivates_optimized(
-        lon_norm,
-        lat_norm,
-        alt_norm,
-        rpc_cpp.get_num_col(),
-        rpc_cpp.get_den_col(),
-        rpc_cpp.get_num_row(),
-        rpc_cpp.get_den_row(),
-        rpc_cpp.get_scale_col(),
-        rpc_cpp.get_scale_lon(),
-        rpc_cpp.get_scale_row(),
-        rpc_cpp.get_scale_lat(),
-    )
-
-    res_py = compute_loc_inverse_derivates_numba(
-        np.array(lon_norm, dtype=np.float64),
-        np.array(lat_norm, dtype=np.float64),
-        np.array(alt_norm, dtype=np.float64),
-        np.array(rpc_cpp.get_num_col(), dtype=np.float64),
-        np.array(rpc_cpp.get_den_col(), dtype=np.float64),
-        np.array(rpc_cpp.get_num_row(), dtype=np.float64),
-        np.array(rpc_cpp.get_den_row(), dtype=np.float64),
-        rpc_cpp.get_scale_col(),
-        rpc_cpp.get_scale_lon(),
-        rpc_cpp.get_scale_row(),
-        rpc_cpp.get_scale_lat(),
-    )
-
-    np.testing.assert_allclose(np.array(res_cpp[0]), res_py[0], 0, 2e-10)  # abs diff = 1e-10
-    np.testing.assert_allclose(np.array(res_cpp[1]), res_py[1], 0, 2e-10)  # abs diff = 1e-13
-    np.testing.assert_allclose(np.array(res_cpp[2]), res_py[2], 0, 2e-10)  # abs diff = 1e-12
-    np.testing.assert_allclose(np.array(res_cpp[3]), res_py[3], 0, 2e-10)  # abs diff = 1e-10
-
-    # Unitary
-
-    res_cpp = np.empty((len(lon_norm), 4))
-    for i, lon_norm_i in enumerate(lon_norm):
-        res_cpp[i, :] = rpc_c.compute_loc_inverse_derivates_optimized_unitary(
-            lon_norm_i,
-            lat_norm[i],
-            alt_norm[i],
-            rpc_cpp.get_num_col(),
-            rpc_cpp.get_den_col(),
-            rpc_cpp.get_num_row(),
-            rpc_cpp.get_den_row(),
-            rpc_cpp.get_scale_col(),
-            rpc_cpp.get_scale_lon(),
-            rpc_cpp.get_scale_row(),
-            rpc_cpp.get_scale_lat(),
-        )
-    np.testing.assert_allclose(res_cpp[:, 0], res_py[0], 0, 2e-10)  # abs diff = 1e-10
-    np.testing.assert_allclose(res_cpp[:, 1], res_py[1], 0, 2e-10)  # abs diff = 1e-13
-    np.testing.assert_allclose(res_cpp[:, 2], res_py[2], 0, 2e-10)  # abs diff = 1e-12
-    np.testing.assert_allclose(res_cpp[:, 3], res_py[3], 0, 2e-10)  # abs diff = 1e-10
-
-
-=======
->>>>>>> 306855f8
 def test_compute_loc_inverse_derivates():
     """
     test on the compute_loc_inverse_derivates methode
